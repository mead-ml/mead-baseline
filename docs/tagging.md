# Structured Prediction using CNN-BLSTM-CRF

This code is useful for tagging tasks, e.g., POS tagging, chunking and NER tagging.  Recently, several researchers have proposed using RNNs for tagging, particularly LSTMs.  These models do back-propagation through time (BPTT)
and then apply a shared fully connected layer per RNN output to produce a label.
A common modification is to use Bidirectional LSTMs -- one in the forward direction, and one in the backward direction.  This usually improves the resolution of the tagger significantly.  That is the default approach taken here.

To execute these models it is necessary to form word vectors.  It has been shown that character-level modeling is important in deep models to support morpho-syntatic structure for tagging tasks.
It seems that a good baseline should combine word vectors and character-level compositions of words.

## CNN-BLSTM-CRF

The code uses word and character-level word embeddings.  For character-level processing, a character vector depth is selected, along with a word-vector depth. 

The character-level embeddings are based on Character-Aware Neural Language Models (Kim, Jernite, Sontag, Rush) and dos Santos 2014 (though the latter's tagging model is quite different).  Unlike dos Santos' approach, here parallel filters are applied during the convolution (which is like the Kim approach). Unlike the Kim approach residual connections of like size filters are used, and since they improve performance for tagging, word vectors are also used.

Twitter is a challenging data source for tagging problems.  The [TweetNLP project](http://www.cs.cmu.edu/~ark/TweetNLP) includes hand annotated POS data. The original taggers used for this task are described [here](http://www.cs.cmu.edu/~ark/TweetNLP/gimpel+etal.acl11.pdf).  The baseline that they compared their algorithm against got 83.38% accuracy.  The final model got 89.37% accuracy with many custom features.  Below, our simple BLSTM baseline with no custom features, and a very coarse approach to compositional character to word modeling still gets equivalent results.

## Running It

Here is an example using convolutional filters for character embeddings, alongside word embeddings.  This is basically a combination of the dos Santos approach with the Kim parallel filter idea:

```
python --config config/conll-twpos.json
```
To run with PyTorch, just pass `--backend pytorch`

### NER (and other IOB-type) Tagging

NER tagging can be performed with a BLSTM, and optionally, a top-level CRF. This will report an F1 score on at each validation pass, and will use F1 for early-stopping as well.

For tasks that require global coherency like NER tagging, it has been shown that using a transition matrix between label states in conjunction with the output RNN tags improves performance.  This makes the tagger a linear chain CRF, and we can do this by simply adding another layer on top of our RNN output.

The [mead](mead.md)  configuration below yields a very similar model to this paper: https://arxiv.org/pdf/1603.01354.pdf and yields near-SoTA performance.

```
python trainer.py --config config/conll-iobes.json
python trainer.py --config config/conll-bio.json
```

- We find (along with most other papers/implementors) that IOBES (BMES), on average, out-performs BIO (IOB2).  We also find that IOB2 out-performs IOB1 (the original format in which the data is provided).  Note these details do not change the actual model itself, it just trains the model in a way that seems to cause it to learn better, and when comparing implementations, its important to take note of which of the three formats are used.

## Status

This model is implemented in TensorFlow and PyTorch.

### Latest Runs

<<<<<<< HEAD
Here are the last observed performance scores on various dataset

| dataset             | metric | method   | eta (LR) | backend  | score | proj | crf  | hsz |
| ------------------- | ------ | -------- | -------  | -------- | ----- | -----| -----|-----|
| twpos-v03           |    acc | sgd mom. |     0.01 | tf       | 89.6  | N    | N    | 100 |
| twpos-v03           |    acc | adam     |       -- | pytorch  | 89.4  | N    | N    | 100 |
| conll 2003 (IOB1)   |     f1 | sgd mom. |     0.015| tf       | 90.88 | N    | Y    | 200 |
| conll 2003 (IOB1)   |     f1 | sgd mom. |     0.015| pytorch  | 90.86 | N    | Y    | 200 |
| conll 2003 (BIO)    |     f1 | sgd mom. |     0.015| pytorch  |  91.2 | N    | Y    | 200 |
| conll 2003 (BIO)    |     f1 | sgd mom. |     0.015| tf       |  91.2 | N    | Y    | 200 |
|       atis (mesnil) |     f1 | sgd mom. |     0.01 | tf       | 96.74 | N    | N    | 100 |

=======
Here are some observed performance scores on various dataset.  In general, our observed peformance is very similar to this recent paper: https://arxiv.org/pdf/1806.04470.pdf
Average scores are listed below.  Our best run so far is 91.37 using IOBES on CONLL2003.  This [same model with ELMo](../python/addons) achieves an F1 of 92.

| dataset             | model type    | metric | method   | eta (LR) |    avg |   max |  hsz |
| ------------------- | ------------- |------- | -------- | -------- | ------ | ----- |----- |
| twpos-v03           | CNN-BLSTM     |    acc | adam     |       -- | 89.4   |    -  |  100 |
| conll 2003 (IOB1)   | CNN-BLSTM-CRF |     f1 | sgd mom. |     0.015| 90.8   | 90.98 |  200 |
| conll 2003 (BIO)    | CNN-BLSTM-CRF |     f1 | sgd mom. |     0.015| 90.9   | 91.2  |  200 |
| conll 2003 (IOBES)  | CNN-BLSTM-CRF |     f1 | sgd mom. |     0.015| 91.1   | 91.37 |  200 |
| conll 2003 (IOBES)  | CNN-CNN-CRF   |     f1 | sgd mom. |     0.001| 90.54  | 90.67 |  800 |
|       atis (mesnil) | CNN-BLSTM     |     f1 | sgd mom. |     0.01 |     -  | 96.74 |  100 |
>>>>>>> 9d519c38

### Testing a trained model on your data

You can use [`tag.py`](../python/tag.py) to load a sequence tagger checkpoint, predict the labels for an input conll file and produce the output in the same format. The second column is the predicted label.

Run the code like this:
```
python tag.py --input conll-tester.conll --output out-conll-tester.conll --model mead/tagger/tagger-model-tf-7097 --mxlen 124 --mxwlen 61
```
`tag.py` also supports multiple features in the conll file. However, you need to create a JSON file (dictionary) with the index of the features in the format: `{feature-name:feature-index}` (eg. `{"gaz":1}`) where the `gaz` feature is the second column in the conll file. To run the code use: 

```
python tag.py --input gaz-tester.conll --output gaz-tester-out-1.conll --model mead/tagger-gaz/tagger-model-tf-12509 --mxlen 60 --mxwlen 40 --model_type gazetteer --features features.json --featurizer_type multifeature
```

You can write your own featurizer (`featurizer_<featurizer_type>.py`) and keep it in your PYTHONPATH. For an example, see [featurizer_elmo.py](../python/addons/featurizer_elmo.py). The `featurizer_type` should be passed as an argument as shown below:

```
python tag.py --input elmo-tester.conll --output elmo-tester-out.conll --model mead/elmo-2/tagger-model-tf-2658 --mxlen 60 --mxwlen 40 --model_type elmo --featurizer_type elmo
```

We support loading tagger models defined in [TensorFlow](../python/baseline/tf/tagger/model.py) and [PyTorch](../python/baseline/pytorch/tagger/model.py). <|MERGE_RESOLUTION|>--- conflicted
+++ resolved
@@ -45,20 +45,6 @@
 
 ### Latest Runs
 
-<<<<<<< HEAD
-Here are the last observed performance scores on various dataset
-
-| dataset             | metric | method   | eta (LR) | backend  | score | proj | crf  | hsz |
-| ------------------- | ------ | -------- | -------  | -------- | ----- | -----| -----|-----|
-| twpos-v03           |    acc | sgd mom. |     0.01 | tf       | 89.6  | N    | N    | 100 |
-| twpos-v03           |    acc | adam     |       -- | pytorch  | 89.4  | N    | N    | 100 |
-| conll 2003 (IOB1)   |     f1 | sgd mom. |     0.015| tf       | 90.88 | N    | Y    | 200 |
-| conll 2003 (IOB1)   |     f1 | sgd mom. |     0.015| pytorch  | 90.86 | N    | Y    | 200 |
-| conll 2003 (BIO)    |     f1 | sgd mom. |     0.015| pytorch  |  91.2 | N    | Y    | 200 |
-| conll 2003 (BIO)    |     f1 | sgd mom. |     0.015| tf       |  91.2 | N    | Y    | 200 |
-|       atis (mesnil) |     f1 | sgd mom. |     0.01 | tf       | 96.74 | N    | N    | 100 |
-
-=======
 Here are some observed performance scores on various dataset.  In general, our observed peformance is very similar to this recent paper: https://arxiv.org/pdf/1806.04470.pdf
 Average scores are listed below.  Our best run so far is 91.37 using IOBES on CONLL2003.  This [same model with ELMo](../python/addons) achieves an F1 of 92.
 
@@ -70,7 +56,7 @@
 | conll 2003 (IOBES)  | CNN-BLSTM-CRF |     f1 | sgd mom. |     0.015| 91.1   | 91.37 |  200 |
 | conll 2003 (IOBES)  | CNN-CNN-CRF   |     f1 | sgd mom. |     0.001| 90.54  | 90.67 |  800 |
 |       atis (mesnil) | CNN-BLSTM     |     f1 | sgd mom. |     0.01 |     -  | 96.74 |  100 |
->>>>>>> 9d519c38
+
 
 ### Testing a trained model on your data
 
