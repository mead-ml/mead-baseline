--- conflicted
+++ resolved
@@ -12,32 +12,32 @@
     "task": "classify",
     "batchsz": 50,
     "preproc": {
-	"mxlen": 100,
-	"rev": false,
-	"clean": true
+	    "mxlen": 100,
+	    "rev": false,
+	    "clean": true
     },
     "backend": "tensorflow",
     "dataset": "SST2",
     "loader": {
-	"reader_type": "default"
+	    "reader_type": "default"
     },
     "unif": 0.25,
     "model": {
-	"model_type": "default",
-	"filtsz": [3,4,5],
-	"cmotsz": 100,
-	"dropout": 0.5,
-	"finetune": true
+	    "model_type": "default",
+	    "filtsz": [3,4,5],
+	    "cmotsz": 100,
+	    "dropout": 0.5,
+	    "finetune": true
     },
     "word_embeddings": {
-	"label": "w2v-gn"
+	    "label": "w2v-gn"
     },
     "train": {
-	"epochs": 2,
-	"optim": "adadelta",
-	"eta": 1.0,
-	"model_base": "./models/sst2",
-	"early_stopping_metric": "acc"
+	    "epochs": 2,
+	    "optim": "adadelta",
+	    "eta": 1.0,
+	    "model_base": "./models/sst2",
+	    "early_stopping_metric": "acc"
     }
 }
 
@@ -106,7 +106,6 @@
 
 ### Adding new models
 
-<<<<<<< HEAD
 Adding new models in mead is easy: 
 
 under `addons/` add 
@@ -116,9 +115,6 @@
 3. data reader (if necessary). 
 
 The model files should start with `task_`, eg, if you are adding a `tagger` model, it should be called `tagger_xxx.py`. Similarly, the reader files should start with `reader_`.  In the configuration file, change the `model_type` and/or `reader_type` to `xxx` from `default`. Add this directory to your `PYTHONPATH` and run the code as before i.e., `python trainer.py --task tagger --config config/xxx.json` and Baseline will pick up the new model automatically.  
-=======
-Adding new models in mead is easy: under `addons/` add 1. model architecture, 2. trainer (if necessary) 3. data reader (if necessary). The model files should start with `task_`, eg, if you are adding a `tagger` model, it should be called `tagger_xxx.py`. Similarly, the reader files should start with `reader_`.  In the configuration file, change the `model_type` and/or `reader_type` to `xxx` from `default`. Add this directory to your `PYTHONPATH` and run the code as before i.e., `python trainer.py --config config/xxx.json` and Baseline will pick up the new model automatically.  
->>>>>>> 9c9e6a34
 
 ### Support for features
 
