--- conflicted
+++ resolved
@@ -31,34 +31,9 @@
   
 """
 def create_model(embeddings, d_model, d_ff, dropout, num_heads, num_layers, model_type, rpr_k, d_k, reduction_d_k,
-<<<<<<< HEAD
                  stacking_layers, ff_pdrop, windowed_ra, reduction_type, shared_output, logger, layer_norms_after=False):
 
     if model_type == 'transformer-bow':
-=======
-                 stacking_layers, ff_pdrop, windowed_ra, reduction_type, layer_drop, logger,
-                 layer_norms_after=False, rpr_value_on=True, alibi=False):
-    if model_type == "encoder-decoder":
-        logger.info("Creating tied encoder decoder model")
-        if layer_norms_after:
-            raise Exception("Unsupported option, require pre layer norm")
-        hps = {"dsz": d_model,
-               "hsz": d_model,
-               "d_ff": d_ff,
-               "dropout": dropout,
-               "num_heads": num_heads,
-               "layers": num_layers,
-               "encoder_type": "transformer",
-               "decoder_type": "transformer",
-               "src_lengths_key": "x_lengths",
-               "d_k": d_k,
-               "layer_drop": layer_drop,
-               "rpr_k": rpr_k,
-               "rpr_value_on": rpr_value_on,
-               "alibi": alibi}
-        model = TiedEmbeddingsSeq2SeqModel({'x': embeddings}, None, **hps)
-    elif model_type == 'transformer-bow':
->>>>>>> f9ef7753
         model = TransformerBoWPairedModel(embeddings, d_model, d_ff, dropout, num_heads, num_layers, rpr_k=rpr_k, d_k=d_k,
                                           reduction_d_k=reduction_d_k, stacking_layers=stacking_layers,
                                           ffn_pdrop=ff_pdrop, windowed_ra=windowed_ra,
@@ -68,12 +43,8 @@
         model = PairedModel(embeddings, d_model, d_ff, dropout, num_heads, num_layers, rpr_k=rpr_k, d_k=d_k,
                             reduction_d_k=reduction_d_k, stacking_layers=stacking_layers, ffn_pdrop=ff_pdrop,
                             windowed_ra=windowed_ra, reduction_type=reduction_type, freeze_encoders=True,
-<<<<<<< HEAD
                             output_shared=shared_output, output_layer=shared_output,
                             layer_norms_after=layer_norms_after)
-=======
-                            layer_norms_after=layer_norms_after, alibi=alibi)
->>>>>>> f9ef7753
 
     logger.info(model)
     return model
@@ -190,11 +161,7 @@
         reader_type='preprocessed', model_type='dual-encoder', src_begin_tok=[], src_end_tok=['<EOS>'],
         tgt_begin_tok=['<GO>'], tgt_end_tok=['<EOS>'], lower=False, loss='symmetric', learn_temp=True, init_temp=None,
         rpr_k=[8], device='cuda', distributed=False, local_rank=-1, save_npz=False, layer_norms_after=False,
-<<<<<<< HEAD
         extra_tokens=["[CLS]", "[MASK]"], subword_type='bpe', shared_output=False, **kwargs):
-=======
-        extra_tokens=["[CLS]", "[MASK]"], subword_type='bpe', rpr_value_on=True, alibi=False, **kwargs):
->>>>>>> f9ef7753
     if basedir is None:
         basedir = '{}-{}-paired-{}-bpe-{}'.format(model_type, reader_type, dataset_key, os.getpid())
     logging.basicConfig(level=logging.INFO if local_rank in [-1, 0] else logging.WARN)
