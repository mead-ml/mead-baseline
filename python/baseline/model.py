import numpy as np
from baseline.utils import (
<<<<<<< HEAD
    export, optional_params, listify, import_user_module
=======
    export, optional_params, listify, register
>>>>>>> 78eba7b3
)

__all__ = []
exporter = export(__all__)


BASELINE_MODELS = {}
BASELINE_LOADERS = {}


@exporter
@optional_params
def register_model(cls, task, name=None):
    """Register a function as a plug-in"""
    if name is None:
        name = cls.__name__

    names = listify(name)

    if task not in BASELINE_MODELS:
        BASELINE_MODELS[task] = {}

    if task not in BASELINE_LOADERS:
        BASELINE_LOADERS[task] = {}

    if hasattr(cls, 'create'):
        def create(*args, **kwargs):
            return cls.create(*args, **kwargs)
    else:
        def create(*args, **kwargs):
            return cls(*args, **kwargs)

    for alias in names:
        if alias in BASELINE_MODELS[task]:
            raise Exception('Error: attempt to re-define previously registered handler {} (old: {}, new: {}) for task {} in registry'.format(alias, BASELINE_MODELS[task], cls, task))

        BASELINE_MODELS[task][alias] = create

        if hasattr(cls, 'load'):
            BASELINE_LOADERS[task][alias] = cls.load
    return cls


@exporter
def create_model_for(activity, input_, output_, **kwargs):
    model_type = kwargs.get('model_type', 'default')
    creator_fn = BASELINE_MODELS[activity][model_type]
    print('Calling model ', creator_fn)
    if output_ is not None:
        return creator_fn(input_, output_, **kwargs)
    return creator_fn(input_, **kwargs)


@exporter
def create_model(embeddings, labels, **kwargs):
    return create_model_for('classify', embeddings, labels, **kwargs)


@exporter
def create_tagger_model(embeddings, labels, **kwargs):
    return create_model_for('tagger', embeddings, labels, **kwargs)



BASELINE_SEQ2SEQ_ENCODERS = {}

@exporter
@optional_params
def register_encoder(cls, name=None):
    """Register a function as a plug-in"""
    return register(cls, BASELINE_SEQ2SEQ_ENCODERS, name, 'encoder')


BASELINE_SEQ2SEQ_DECODERS = {}

@exporter
@optional_params
def register_decoder(cls, name=None):
    """Register a function as a plug-in"""
    return register(cls, BASELINE_SEQ2SEQ_DECODERS, name, 'decoder')


BASELINE_SEQ2SEQ_ARC_POLICY = {}

@exporter
@optional_params
def register_arc_policy(cls, name=None):
    """Register a function as a plug-in"""
    return register(cls, BASELINE_SEQ2SEQ_ARC_POLICY, name, 'decoder')


@exporter
def create_seq2seq_decoder(tgt_embeddings, **kwargs):
    type = kwargs.get('decoder_type', 'default')
    Constructor = BASELINE_SEQ2SEQ_DECODERS.get(type)
    return Constructor(tgt_embeddings, **kwargs)


@exporter
def create_seq2seq_encoder(**kwargs):
    type = kwargs.get('encoder_type', 'default')
    Constructor = BASELINE_SEQ2SEQ_ENCODERS.get(type)
    return Constructor(**kwargs)


@exporter
def create_seq2seq_arc_policy(**kwargs):
    type = kwargs.get('arc_policy_type', 'default')
    Constructor = BASELINE_SEQ2SEQ_ARC_POLICY.get(type)
    return Constructor()


@exporter
def create_seq2seq_model(embeddings, labels, **kwargs):
    return create_model_for('seq2seq', embeddings, labels, **kwargs)


@exporter
def create_lang_model(embeddings, **kwargs):
    return create_model_for('lm', embeddings, None, **kwargs)


@exporter
def load_model_for(activity, filename, **kwargs):
    model_type = kwargs.get('model_type', 'default')
    creator_fn = BASELINE_LOADERS[activity][model_type]
    print('Calling model ', creator_fn)
    return creator_fn(filename, **kwargs)


@exporter
def load_embeddings(filename, **kwargs):
    return load_model_for('embeddings', filename, **kwargs)

@exporter
def load_model(filename, **kwargs):
    return load_model_for('classify', filename, **kwargs)


@exporter
def load_tagger_model(filename, **kwargs):
    return load_model_for('tagger', filename, **kwargs)


@exporter
def load_seq2seq_model(filename, **kwargs):
    return load_model_for('seq2seq', filename, **kwargs)


@exporter
def load_lang_model(filename, **kwargs):
    return load_model_for('lm', filename, **kwargs)


@exporter
class ClassifierModel(object):
    """Text classifier
    
    Provide an interface to DNN classifiers that use word lookup tables.
    """
    task_name = 'classify'

    def __init__(self):
        super(ClassifierModel, self).__init__()

    def save(self, basename):
        """Save this model out
             
        :param basename: Name of the model, not including suffixes
        :return: None
        """
        pass

    @classmethod
    def load(cls, basename, **kwargs):
        """Load the model from a basename, including directory
        
        :param basename: Name of the model, not including suffixes
        :param kwargs: Anything that is useful to optimize experience for a specific framework
        :return: A newly created model
        """
        pass

    def predict(self, batch_dict):
        """Classify a batch of text with whatever features the model can use from the batch_dict.
        The indices correspond to get_vocab().get('word', 0)
        
        :param batch_dict: This normally contains `x`, a `BxT` tensor of indices.  Some classifiers and readers may
        provide other features

        :return: A list of lists of tuples (label, value)
        """
        pass

    # deprecated: use predict
    def classify(self, batch_dict):
        return self.predict(batch_dict)

    def get_labels(self):
        """Return a list of labels, where the offset within the list is the location in a confusion matrix, etc.
        
        :return: A list of the labels for the decision
        """
        pass


@exporter
class TaggerModel(object):
    """Structured prediction classifier, AKA a tagger
    
    This class takes a temporal signal, represented as words over time, and characters of words
    and generates an output label for each time.  This type of model is used for POS tagging or any
    type of chunking (e.g. NER, POS chunks, slot-filling)
    """
    task_name = 'tagger'

    def __init__(self):
        super(TaggerModel, self).__init__()

    def save(self, basename):
        pass

    @staticmethod
    def load(basename, **kwargs):
        pass

    def predict(self, batch_dict):
        pass

    def get_labels(self):
        pass


@exporter
class LanguageModel(object):

    task_name = 'lm'

    def __init__(self):
        super(LanguageModel, self).__init__()

    @staticmethod
    def load(basename, **kwargs):
        pass

    @classmethod
    def create(cls, embeddings, **kwargs):
        pass

    def predict(self, batch_dict, **kwargs):
        pass


@exporter
class EncoderDecoderModel(object):

    task_name = 'seq2seq'

    def save(self, model_base):
        pass

    def __init__(self, *args, **kwargs):
        super(EncoderDecoderModel, self).__init__()

    @staticmethod
    def load(basename, **kwargs):
        pass

    @classmethod
    def create(cls, src_embeddings, dst_embedding, **kwargs):
        pass

    def create_loss(self):
        pass

    def predict(self, source_dict, **kwargs):
        pass

    # deprecated: use predict
    def run(self, source_dict, **kwargs):
        return self.predict(source_dict, **kwargs)

class RemoteModel(object):
    def __init__(self, remote, name, signature, labels=None, beam=None, lengths_key=None, inputs=[]):
        self.predictpb = import_user_module('tensorflow_serving.apis.predict_pb2')
        self.servicepb = import_user_module('tensorflow_serving.apis.prediction_service_pb2_grpc')
        self.metadatapb = import_user_module('tensorflow_serving.apis.get_model_metadata_pb2')
        self.grpc = import_user_module('grpc')
        
        self.remote = remote
        self.name = name
        self.signature = signature

        self.channel = self.grpc.insecure_channel(remote)

        self.lengths_key = lengths_key
        self.input_keys = set(inputs)
        self.beam = beam
        self.labels = labels

    def get_labels(self):
        return self.labels

    def predict(self, examples):
        valid_example = all(k in examples for k in self.input_keys)
        if not valid_example:
            raise ValueError("should have keys: " + ",".join(self.input_keys))

        request = self.create_request(examples)
        stub = self.servicepb.PredictionServiceStub(self.channel)
        outcomes_list = stub.Predict(request)
        outcomes_list = self.deserialize_response(examples, outcomes_list)

        return outcomes_list

    def create_request(self, examples):
        request = self.predictpb.PredictRequest()
        request.model_spec.name = self.name
        request.model_spec.signature_name = self.signature

        for feature in self.input_keys:
            if isinstance(examples[feature], np.ndarray): 
                shape = examples[feature].shape
            else:
                shape = [1]

            import tensorflow
            tensor_proto = tensorflow.contrib.util.make_tensor_proto(examples[feature], shape=shape)
            request.inputs[feature].CopyFrom(
                tensor_proto
            )

        return request

    def deserialize_response(self, examples, predict_response):
        """
        read the protobuf response from tensorflow serving and decode it according
        to the signature.

        here's the relevant piece of the proto:
            map<string, TensorProto> inputs = 2;

        the predict endpoint happens to have the ability to filter output for certain keys, but
        we do not support this currently. There are two keys we want to extract: classes and scores.

        :params predict_response: a PredictResponse protobuf object, 
                    as defined in tensorflow_serving proto files
        """
        if self.signature == 'suggest_text':
            # s2s returns int values.
            classes = predict_response.outputs.get('classes').int_val
            results = [classes[x:x+self.beam] for x in range(0, len(classes), self.beam)]
            results = list(zip(*results)) #transpose
            return [results]

        if self.signature == 'tag_text':
            classes = predict_response.outputs.get('classes').int_val
            lengths = examples[self.lengths_key]
            result = []
            for i in range(examples[self.lengths_key].shape[0]):
                length = lengths[i]
                result.append([np.int32(x) for x in classes[length*i:length*(i+1)]])
            
            return result
            
        if self.signature == 'predict_text':
            scores = predict_response.outputs.get('scores').float_val
            classes = predict_response.outputs.get('classes').string_val
            result = []
            num_ex = len(examples[self.lengths_key])
            for i in range(num_ex):
                length = len(self.get_labels())
                d = [(c,s) for c,s in zip(classes[length*i:length*(i+1)], scores[length*i:length*(i+1)])]
                result.append(d)
            
            return result<|MERGE_RESOLUTION|>--- conflicted
+++ resolved
@@ -1,10 +1,6 @@
 import numpy as np
 from baseline.utils import (
-<<<<<<< HEAD
-    export, optional_params, listify, import_user_module
-=======
-    export, optional_params, listify, register
->>>>>>> 78eba7b3
+    export, optional_params, listify, import_user_module, register
 )
 
 __all__ = []
