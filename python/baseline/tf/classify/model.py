import tensorflow as tf
import numpy as np
from google.protobuf import text_format
from tensorflow.python.platform import gfile
from baseline.utils import fill_y, listify, write_json, ls_props, read_json
from baseline.model import ClassifierModel, load_classifier_model, create_classifier_model
from baseline.tf.tfy import (stacked_lstm,
                             parallel_conv)
from baseline.tf.embeddings import *
from baseline.version import __version__
from tensorflow.contrib.layers import fully_connected
import os
import copy


class ClassifyParallelModel(ClassifierModel):

    def __init__(self, create_fn, embeddings, labels, **kwargs):
        super(ClassifyParallelModel, self).__init__()
        # We need to remove these because we may be calling back to our caller, and we need
        # the condition of calling to be non-parallel
        gpus = kwargs.pop('gpus', -1)
        # If the gpu ID is set to -1, use CUDA_VISIBLE_DEVICES to figure it out
        if gpus == -1:
            gpus = len(os.getenv('CUDA_VISIBLE_DEVICES', os.getenv('NV_GPU', '0')).split(','))
        print('Num GPUs', gpus)

        self.labels = labels
        nc = len(labels)

        self.saver = None
        self.replicas = []
        self.parallel_params = dict()
        split_operations = dict()
        for key in embeddings.keys():
            EmbeddingsType = embeddings[key].__class__
            self.parallel_params[key] = kwargs.get(key, EmbeddingsType.create_placeholder('{}_parallel'.format(key)))
            split_operations[key] = tf.split(self.parallel_params[key], gpus)

        self.lengths_key = kwargs.get('lengths_key')
        if self.lengths_key is not None:
            self.lengths = kwargs.get('lengths', tf.placeholder(tf.int32, [None], name="lengths_parallel"))
            lengths_splits = tf.split(self.lengths, gpus)
            split_operations['lengths'] = lengths_splits
        else:
            self.lengths = None

        # This only exists to make exporting easier
        self.y = kwargs.get('y', tf.placeholder(tf.int32, [None, nc], name="y_parallel"))
        self.pkeep = kwargs.get('pkeep', tf.placeholder_with_default(1.0, shape=(), name="pkeep"))
        self.pdrop_value = kwargs.get('dropout', 0.5)

        y_splits = tf.split(self.y, gpus)
        split_operations['y'] = y_splits
        losses = []
        self.labels = labels

        sess = tf.Session(config=tf.ConfigProto(allow_soft_placement=True, log_device_placement=False)) 
        with tf.device(tf.DeviceSpec(device_type="CPU")):
            self.inference = create_fn(embeddings, labels, sess=sess, **kwargs)
        for i in range(gpus):
            with tf.device(tf.DeviceSpec(device_type='GPU', device_index=i)):

                kwargs_single = copy.deepcopy(kwargs)
                kwargs_single['sess'] = sess
                kwargs_single['pkeep'] = self.pkeep

                for k, split_operation in split_operations.items():
                    kwargs_single[k] = split_operation[i]
                replica = create_fn(embeddings, labels, **kwargs_single)
                self.replicas.append(replica)
                loss_op = replica.create_loss()
                losses.append(loss_op)

        self.loss = tf.reduce_mean(tf.stack(losses))

        self.sess = sess
        self.best = self.inference.best

    def create_loss(self):
        return self.loss

    def create_test_loss(self):
        return self.inference.create_test_loss()

    def save(self, model_base):
        return self.inference.save(model_base)

    def set_saver(self, saver):
        self.inference.saver = saver
        self.saver = saver

    def make_input(self, batch_dict, do_dropout=False):
        if do_dropout is False:
            return self.inference.make_input(batch_dict)

        y = batch_dict.get('y', None)
        pkeep = 1.0 - self.pdrop_value if do_dropout else 1.0
        feed_dict = {self.pkeep: pkeep}

        for key in self.parallel_params.keys():
            feed_dict["{}_parallel:0".format(key)] = batch_dict[key]

        # Allow us to track a length, which is needed for BLSTMs
        if self.lengths_key is not None:
            feed_dict[self.lengths] = batch_dict[self.lengths_key]

        if y is not None:
            feed_dict[self.y] = fill_y(len(self.labels), y)
        return feed_dict


class ClassifierModelBase(ClassifierModel):
    """Base for all baseline implementations of token-based classifiers
    
    This class provides a loose skeleton around which the baseline models
    are built.  This essentially consists of dividing up the network into a logical separation between "embedding",
    or composition of lookup tables to build a vector representation of a temporal input, "pooling",
    or the conversion of temporal data to a fixed representation, and "stacking" layers, which are (optional)
    fully-connected layers below, followed by a projection to output space and a softmax
    
    For instance, the baseline convolutional and LSTM models implement pooling as CMOT, and LSTM last time
    respectively, whereas, neural bag-of-words (NBoW) do simple max or mean pooling followed by multiple fully-
    connected layers.
    
    """
    def __init__(self):
        """Base
        """
        super(ClassifierModelBase, self).__init__()

    def set_saver(self, saver):
        self.saver = saver

    def save_values(self, basename):
        """Save tensor files out

        :param basename: Base name of model
        :return:
        """
        self.saver.save(self.sess, basename)

    def save_md(self, basename):
        """This method saves out a `.state` file containing meta-data from these classes and any info
        registered by a user-defined derived class as a `property`. Also write the `graph` and `saver` and `labels`

        :param basename:
        :return:
        """
        path = basename.split('/')
        base = path[-1]
        outdir = '/'.join(path[:-1])

        # For each embedding, save a record of the keys

        embeddings_info = {}
        for k, v in self.embeddings.items():
            embeddings_info[k] = v.__class__.__name__
        state = {
            "version": __version__,
            "embeddings": embeddings_info
        }
        for prop in ls_props(self):
            state[prop] = getattr(self, prop)

        write_json(state, basename + '.state')
        write_json(self.labels, basename + ".labels")
        for key, embedding in self.embeddings.items():
            embedding.save_md(basename + '-{}-md.json'.format(key))
        tf.train.write_graph(self.sess.graph_def, outdir, base + '.graph', as_text=False)
        with open(basename + '.saver', 'w') as f:
            f.write(str(self.saver.as_saver_def()))

    def save(self, basename, **kwargs):
        """Save meta-data and actual data for a model

        :param basename: (``str``) The model basename
        :param kwargs:
        :return: None
        """
        self.save_md(basename)
        self.save_values(basename)

    def create_test_loss(self):
        with tf.name_scope("test_loss"):
            loss = tf.nn.softmax_cross_entropy_with_logits(logits=self.logits, labels=tf.cast(self.y, "float"))
            all_loss = tf.reduce_mean(loss)
        return all_loss

    def create_loss(self):
        """The loss function is currently provided here, although this is not a great place for it
        as it provides a coupling between the model and its loss function.  Just here for convenience at the moment.
        
        :return: 
        """
        with tf.name_scope("loss"):
            loss = tf.nn.softmax_cross_entropy_with_logits(logits=self.logits, labels=tf.cast(self.y, "float"))
            all_loss = tf.reduce_mean(loss)
        return all_loss

    def classify(self, batch_dict):
        """This method provides a basic routine to run "inference" or predict outputs based on data.
        It runs the `x` tensor in (`BxT`), and turns dropout off, running the network all the way to a softmax
        output. You can use this method directly if you have vector input, or you can use the `ClassifierService`
        which can convert directly from text durign its `transform`.  That method calls this one underneath.
        
        :param batch_dict: (``dict``) Contains any inputs to embeddings for this model
        :return: Each outcome as a ``list`` of tuples `(label, probability)`
        """
        feed_dict = self.make_input(batch_dict)
        probs = self.sess.run(self.probs, feed_dict=feed_dict)
        results = []
        batchsz = probs.shape[0]
        for b in range(batchsz):
            outcomes = [(self.labels[id_i], prob_i) for id_i, prob_i in enumerate(probs[b])]
            results.append(outcomes)
        return results

    def make_input(self, batch_dict, do_dropout=False):
        """Transform a `batch_dict` into a TensorFlow `feed_dict`

        :param batch_dict: (``dict``) A dictionary containing all inputs to the embeddings for this model
        :param do_dropout: (``bool``) Should we do dropout.  Defaults to False
        :return:
        """
        y = batch_dict.get('y', None)

        pkeep = 1.0 - self.pdrop_value if do_dropout else 1.0
        feed_dict = {self.pkeep: pkeep}

        for key in self.embeddings.keys():
            feed_dict["{}:0".format(key)] = batch_dict[key]

        # Allow us to track a length, which is needed for BLSTMs
        if self.lengths_key is not None:
            feed_dict[self.lengths] = batch_dict[self.lengths_key]

        if y is not None:
            feed_dict[self.y] = fill_y(len(self.labels), y)
        return feed_dict

    def get_labels(self):
        """Get the string labels back
        
        :return: labels
        """
        return self.labels

    @classmethod
    def load(cls, basename, **kwargs):
        """Reload the model from a graph file and a checkpoint
        
        The model that is loaded is independent of the pooling and stacking layers, making this class reusable
        by sub-classes.
        
        :param basename: The base directory to load from
        :param kwargs: See below
        
        :Keyword Arguments:
        * *sess* -- An optional tensorflow session.  If not passed, a new session is
            created
        
        :return: A restored model
        """
        sess = kwargs.get('session', kwargs.get('sess', tf.Session()))
        model = cls()
        with open(basename + '.saver') as fsv:
            saver_def = tf.train.SaverDef()
            text_format.Merge(fsv.read(), saver_def)

        checkpoint_name = kwargs.get('checkpoint_name', basename)
        checkpoint_name = checkpoint_name or basename

        state = read_json(basename + '.state')

        for prop in ls_props(model):
            if prop in state:
                setattr(model, prop, state[prop])

        with gfile.FastGFile(basename + '.graph', 'rb') as f:
            gd = tf.GraphDef()
            gd.ParseFromString(f.read())
            sess.graph.as_default()
            tf.import_graph_def(gd, name='')
            try:
                sess.run(saver_def.restore_op_name, {saver_def.filename_tensor_name: checkpoint_name})
            except:
                # Backwards compat
                sess.run(saver_def.restore_op_name, {saver_def.filename_tensor_name: checkpoint_name + ".model"})

        model.embeddings = dict()
        for key, class_name in state['embeddings'].items():
            md = read_json('{}-{}-md.json'.format(basename, key))
            embed_args = dict({'vsz': md['vsz'], 'dsz': md['dsz']})
            embed_args[key] = tf.get_default_graph().get_tensor_by_name('{}:0'.format(key))
            Constructor = eval(class_name)
            model.embeddings[key] = Constructor(key, **embed_args)

        if model.lengths_key is not None:
            model.lengths = tf.get_default_graph().get_tensor_by_name('lengths:0')

        else:
<<<<<<< HEAD
            vocab_suffixes = get_vocab_file_suffixes(basename)
            for ty in vocab_suffixes:
                vocab_file = '{}-{}.vocab'.format(basename, ty)
                with open(vocab_file, 'r') as f:
                    model.vocab[ty] = json.load(f)
=======
            model.lengths = None
        model.pkeep = tf.get_default_graph().get_tensor_by_name('pkeep:0')
        model.best = tf.get_default_graph().get_tensor_by_name('output/best:0')
        model.logits = tf.get_default_graph().get_tensor_by_name('output/logits:0')
>>>>>>> 26e65547

        model.labels = read_json(basename + '.labels')
        model.sess = sess
        return model

    @property
    def lengths_key(self):
        return self._lengths_key

    @lengths_key.setter
    def lengths_key(self, value):
        self._lengths_key = value

    @classmethod
    def create(cls, embeddings, labels, **kwargs):
        """The main method for creating all :class:`WordBasedModel` types.
        
        This method instantiates a model with pooling and optional stacking layers.
        Many of the arguments provided are reused by each implementation, but some sub-classes need more
        information in order to properly initialize.  For this reason, the full list of keyword args are passed
        to the :method:`pool` and :method:`stacked` methods.
        
        :param embeddings: This is a dictionary of embeddings, mapped to their numerical indices in the lookup table
        :param labels: This is a list of the `str` labels
        :param kwargs: There are sub-graph specific Keyword Args allowed for e.g. embeddings. See below for known args:
        
        :Keyword Arguments:
        * *gpus* -- (``int``) How many GPUs to split training across.  If called this function delegates to
            another class `ClassifyParallelModel` which creates a parent graph and splits its inputs across each
            sub-model, by calling back into this exact method (w/o this argument), once per GPU
        * *model_type* -- The string name for the model (defaults to `default`)
        * *sess* -- An optional tensorflow session.  If not passed, a new session is
            created
        * *lengths_key* -- (``str``) Specifies which `batch_dict` property should be used to determine the temporal length
            if this is not set, it defaults to either `word`, or `x` if `word` is also not a feature
        * *finetune* -- Are we doing fine-tuning of word embeddings (defaults to `True`)
        * *mxlen* -- The maximum signal (`x` tensor temporal) length (defaults to `100`)
        * *dropout* -- This indicates how much dropout should be applied to the model when training.
        * *pkeep* -- By default, this is a `tf.placeholder`, but it can be passed in as part of a sub-graph.
            This is useful for exporting tensorflow models or potentially for using input tf queues
        * *filtsz* -- This is actually a top-level param due to an unfortunate coupling between the pooling layer
            and the input, which, for convolution, requires input padding.
        
        :return: A fully-initialized tensorflow classifier 
        """

        gpus = kwargs.get('gpus')
        # If we are parallelized, we will use the wrapper object ClassifyParallelModel and this creation function
        if gpus is not None:
            return ClassifyParallelModel(cls.create, embeddings, labels, **kwargs)
        sess = kwargs.get('sess', tf.Session())

        model = cls()
        model.embeddings = embeddings
        model.lengths_key = kwargs.get('lengths_key')
        if model.lengths_key is not None:
            model.lengths = kwargs.get('lengths', tf.placeholder(tf.int32, [None], name="lengths"))
        else:
            model.lengths = None

        model.labels = labels
        nc = len(labels)
        model.y = kwargs.get('y', tf.placeholder(tf.int32, [None, nc], name="y"))
        # This only exists to make exporting easier
        model.pkeep = kwargs.get('pkeep', tf.placeholder_with_default(1.0, shape=(), name="pkeep"))
        model.pdrop_value = kwargs.get('dropout', 0.5)
        # This only exists to make exporting easier

        with tf.variable_scope(tf.get_variable_scope(), reuse=tf.AUTO_REUSE):

            seed = np.random.randint(10e8)
            init = tf.random_uniform_initializer(-0.05, 0.05, dtype=tf.float32, seed=seed)
            word_embeddings = model.embed(**kwargs)
            input_sz = word_embeddings.shape[-1]
            pooled = model.pool(word_embeddings, input_sz, init, **kwargs)
            stacked = model.stacked(pooled, init, **kwargs)

            # For fully connected layers, use xavier (glorot) transform
            with tf.variable_scope("output"):

                model.logits = tf.identity(tf.layers.dense(stacked, nc,
                                                           activation=None,
                                                           kernel_initializer=tf.glorot_uniform_initializer(seed)),
                                           name="logits")
                model.best = tf.argmax(model.logits, 1, name="best")
                model.probs = tf.nn.softmax(model.logits, name="probs")
        model.sess = sess
        # writer = tf.summary.FileWriter('blah', sess.graph)
        return model

    def embed(self, **kwargs):
        """This method performs "embedding" of the inputs.  The base method here then concatenates along depth
        dimension to form word embeddings

        :return: A 3-d vector where the last dimension is the concatenated dimensions of all embeddings
        """
        all_embeddings_out = []
        for k, embedding in self.embeddings.items():
            x = kwargs.get(k, None)
            embeddings_out = embedding.encode(x)
            all_embeddings_out += [embeddings_out]
        word_embeddings = tf.concat(values=all_embeddings_out, axis=2)
        return word_embeddings

    def pool(self, word_embeddings, dsz, init, **kwargs):
        """This method performs a transformation between a temporal signal and a fixed representation
        
        :param word_embeddings: The output of the embedded lookup, which is the starting point for this operation
        :param dsz: The depth of the embeddings
        :param init: The tensorflow initializer to use for these methods
        :param kwargs: Model-specific arguments
        :return: A fixed representation of the data
        """
        pass

    def stacked(self, pooled, init, **kwargs):
        """Stack 1 or more hidden layers, optionally (forming an MLP)

        :param pooled: The fixed representation of the model
        :param init: The tensorflow initializer
        :param kwargs: See below

        :Keyword Arguments:
        * *hsz* -- (``int``) The number of hidden units (defaults to `100`)

        :return: The final layer
        """

        hszs = listify(kwargs.get('hsz', []))
        if len(hszs) == 0:
            return pooled

        in_layer = pooled
        for i, hsz in enumerate(hszs):
            fc = tf.layers.dense(in_layer, hsz, activation=tf.nn.relu, kernel_initializer=init, name='fc-{}'.format(i))
            in_layer = tf.nn.dropout(fc, self.pkeep, name='fc-dropout-{}'.format(i))
        return in_layer


class ConvModel(ClassifierModelBase):
    """Current default model for `baseline` classification.  Parallel convolutions of varying receptive field width
    
    """
    def __init__(self):
        """Constructor 
        """
        super(ConvModel, self).__init__()

    def pool(self, word_embeddings, dsz, init, **kwargs):
        """Do parallel convolutional filtering with varied receptive field widths, followed by max-over-time pooling
        
        :param word_embeddings: The word embeddings, which are inputs here
        :param dsz: The depth of the word embeddings
        :param init: The tensorflow initializer
        :param kwargs: See below
        
        :Keyword Arguments:
        * *cmotsz* -- (``int``) The number of convolutional feature maps for each filter
            These are MOT-filtered, leaving this # of units per parallel filter
        * *filtsz* -- (``list``) This is a list of filter widths to use
        
        
        :return: 
        """
        cmotsz = kwargs['cmotsz']
        filtsz = kwargs['filtsz']

        combine, _ = parallel_conv(word_embeddings, filtsz, dsz, cmotsz)
        # Definitely drop out
        with tf.name_scope("dropout"):
            combine = tf.nn.dropout(combine, self.pkeep)
        return combine


class LSTMModel(ClassifierModelBase):
    """A simple single-directional single-layer LSTM. No layer-stacking.
    
    """
    def __init__(self):
        super(LSTMModel, self).__init__()
        self._vdrop = None

    @property
    def vdrop(self):
        return self._vdrop

    @vdrop.setter
    def vdrop(self, value):
        self._vdrop = value

    def pool(self, word_embeddings, dsz, init, **kwargs):
        """LSTM with dropout yielding a final-state as output
        
        :param word_embeddings: The input word embeddings
        :param dsz: The input word embedding depth
        :param init: The tensorflow initializer to use (currently ignored)
        :param kwargs: See below
        
        :Keyword Arguments:
        * *rnnsz* -- (``int``) The number of hidden units (defaults to `hsz`)
        * *hsz* -- (``int``) backoff for `rnnsz`, typically a result of stacking params.  This keeps things simple so
          its easy to do things like residual connections between LSTM and post-LSTM stacking layers
        
        :return: 
        """
        hsz = kwargs.get('rnnsz', kwargs.get('hsz', 100))
        vdrop = bool(kwargs.get('variational_dropout', False))
        if type(hsz) is list:
            hsz = hsz[0]

        rnntype = kwargs.get('rnn_type', kwargs.get('rnntype', 'lstm'))
        nlayers = int(kwargs.get('layers', 1))

        if rnntype == 'blstm':
            rnnfwd = stacked_lstm(hsz//2, self.pkeep, nlayers, variational=vdrop)
            rnnbwd = stacked_lstm(hsz//2, self.pkeep, nlayers, variational=vdrop)
            ((_, _), (fw_final_state, bw_final_state)) = tf.nn.bidirectional_dynamic_rnn(rnnfwd,
                                                                                         rnnbwd,
                                                                                         word_embeddings,
                                                                                         sequence_length=self.lengths,
                                                                                         dtype=tf.float32)
            # The output of the BRNN function needs to be joined on the H axis
            output_state = fw_final_state[-1].h + bw_final_state[-1].h
            out_hsz = hsz

        else:
            rnnfwd = stacked_lstm(hsz, self.pkeep, nlayers, variational=vdrop)
            (_, (output_state)) = tf.nn.dynamic_rnn(rnnfwd, word_embeddings, sequence_length=self.lengths, dtype=tf.float32)
            output_state = output_state[-1].h
            out_hsz = hsz

        combine = tf.reshape(output_state, [-1, out_hsz])
        return combine


class NBowBase(ClassifierModelBase):
    """Neural Bag-of-Words Model base class.  Defines stacking of fully-connected layers, but leaves pooling to derived
    """
    def __init__(self):
        super(NBowBase, self).__init__()

    def stacked(self, pooled, init, **kwargs):
        """Force at least one hidden layer here

        :param pooled:
        :param init:
        :param kwargs:
        :return:
        """
        kwargs['hsz'] = kwargs.get('hsz', [100])
        return super(NBowBase, self).stacked(pooled, init, **kwargs)


class NBowModel(NBowBase):
    """Neural Bag-of-Words average pooling (standard) model"""
    def __init__(self):
        super(NBowModel, self).__init__()

    def pool(self, word_embeddings, dsz, init, **kwargs):
        """Do average pooling on input embeddings, yielding a `dsz` output layer
        
        :param word_embeddings: The word embedding input
        :param dsz: The word embedding depth
        :param init: The tensorflow initializer
        :param kwargs: None
        :return: The average pooling representation
        """
        return tf.reduce_mean(word_embeddings, 1, keepdims=False)


class NBowMaxModel(NBowBase):
    """Max-pooling model for Neural Bag-of-Words.  Sometimes does better than avg pooling
    """
    def __init__(self):
        super(NBowMaxModel, self).__init__()

    def pool(self, word_embeddings, dsz, init, **kwargs):
        """Do max pooling on input embeddings, yielding a `dsz` output layer
        
        :param word_embeddings: The word embedding input
        :param dsz: The word embedding depth
        :param init: The tensorflow initializer
        :param kwargs: None
        :return: The max pooling representation
        """
        return tf.reduce_max(word_embeddings, 1, keepdims=False)


class CompositePoolingModel(ClassifierModelBase):
    """Fulfills pooling contract by aggregating pooling from a set of sub-models and concatenates each
    """
    def __init__(self):
        """
        Construct a composite pooling model
        """
        super(CompositePoolingModel, self).__init__()

    def pool(self, word_embeddings, dsz, init, **kwargs):
        """Cycle each sub-model and call its pool method, then concatenate along final dimension

        :param word_embeddings: The input graph
        :param dsz: The number of input units
        :param init: The initializer operation
        :param kwargs:
        :return: A pooled composite output
        """
        SubModels = [eval(model) for model in kwargs.get('sub')]
        pooling = []
        for SubClass in SubModels:
            pooling += [SubClass.pool(self, word_embeddings, dsz, init, **kwargs)]
        return tf.concat(pooling, -1)


BASELINE_CLASSIFICATION_MODELS = {
    'default': ConvModel.create,
    'lstm': LSTMModel.create,
    'nbow': NBowModel.create,
    'nbowmax': NBowMaxModel.create,
    'composite': CompositePoolingModel.create
}
BASELINE_CLASSIFICATION_LOADERS = {
    'default': ConvModel.load,
    'lstm': LSTMModel.load,
    'nbow': NBowModel.load,
    'nbowmax': NBowMaxModel.load
}


def create_model(embeddings, labels, **kwargs):
    """This function creates a classifier with known embeddings and labels using the `model_type`.
    If the model is found in a list of known models (keyed off `model_type`), it is constructed using a `create`
    method known a priori (e.g. `LSTMModel.create`).  If the `mode_type` is a name not found in the dict of known
    models, try to find a `classify_{model_type}` in the `PYTHONPATH` and load that instead.  This is a plugin facility
    that allows baseline to be extended with custom models (a common use-case)

    :param embeddings: (``dict``) A dictionary of embeddings sub-graphs or models
    :param labels: A set of labels
    :param kwargs: Addon models may have arbitary keyword args.  The known arguments are listed below

    :Keyword Arguments:
    * *model_type* - (``str``) The key name of this model.  If its not found, we go looking for an addon in the
      PYTHONPATH and load that module
    :return: A model
    """
    return create_classifier_model(BASELINE_CLASSIFICATION_MODELS, embeddings, labels, **kwargs)


def load_model(outname, **kwargs):
    """This function loads a classifier with known embeddings and labels using the `model_type`.
    If the model is found in a list of known models (keyed off `model_type`), it is constructed using a `load`
    method known a priori (e.g. `LSTMModel.create`).  If the `mode_type` is a name not found in the dict of known
    models, try to find a `classify_{model_type}` in the `PYTHONPATH` and load that instead.  This is a plugin facility
    that allows baseline to be extended with custom models (a common use-case)

    :param embeddings: (``dict``) A dictionary of embeddings sub-graphs or models
    :param labels: A set of labels
    :param kwargs: Addon models may have arbitary keyword args.  The known arguments are listed below

    :Keyword Arguments:
    * *model_type* - (``str``) The key name of this model.  If its not found, we go looking for an addon in the
      PYTHONPATH and load that module
    :return: A model
    """
    return load_classifier_model(BASELINE_CLASSIFICATION_LOADERS, outname, **kwargs)<|MERGE_RESOLUTION|>--- conflicted
+++ resolved
@@ -300,18 +300,10 @@
             model.lengths = tf.get_default_graph().get_tensor_by_name('lengths:0')
 
         else:
-<<<<<<< HEAD
-            vocab_suffixes = get_vocab_file_suffixes(basename)
-            for ty in vocab_suffixes:
-                vocab_file = '{}-{}.vocab'.format(basename, ty)
-                with open(vocab_file, 'r') as f:
-                    model.vocab[ty] = json.load(f)
-=======
             model.lengths = None
         model.pkeep = tf.get_default_graph().get_tensor_by_name('pkeep:0')
         model.best = tf.get_default_graph().get_tensor_by_name('output/best:0')
         model.logits = tf.get_default_graph().get_tensor_by_name('output/logits:0')
->>>>>>> 26e65547
 
         model.labels = read_json(basename + '.labels')
         model.sess = sess
