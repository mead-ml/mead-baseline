import os
import numpy as np
import tensorflow as tf
from tensorflow.python.layers import core as layers_core
from baseline.utils import lookup_sentence, beam_multinomial, crf_mask as crf_m


def _add_ema(model, decay):
    """Create ops needed to track EMA when training.

    :param model: The model with a `.sess` we want to track.
    :param decay: float, Decay to use in the EMA

    :returns:
        ema_op: The update op. This applies the ema to each variable. Should be
           set as a control dependency on the training op.
        load: Op to copy emas to the variables.
        restore_var: Op to copy the original variables back from the EMA ones.

    Note:
        If you run the load op multiple times then the backup variables will be
        replaced by the ema variables.

        Currently there was a bug I haven't been able to fix. I haven't found why
        but sometimes when you run it with a tf.cond you get this error.
        `tensorflow.python.framework.errors_impl.InvalidArgumentError: Retval[0] does not have value`
        The stop gap is to remove this which means if you run load multiple times
        it will over write the backup variables with ema values.

        The load op is set up to automatically save the normal parameters when
        you load the ema's in.
    """
    ema = tf.train.ExponentialMovingAverage(decay=decay)
    model_vars = model.sess.graph.get_collection(tf.GraphKeys.TRAINABLE_VARIABLES)
    with tf.variable_scope("BackupVariables"):
        backup_vars = [
            tf.get_variable(
                var.op.name,
                dtype=var.value().dtype,
                trainable=False,
                initializer=var.initialized_value()
            ) for var in model_vars
        ]
    ema_op = ema.apply(model_vars)

    save_back_up = tf.group(*(
        tf.assign(back, var.read_value())
        for var, back in zip(model_vars, backup_vars)
    ), name='save_backups')

    with tf.control_dependencies([save_back_up]):
        load = tf.group(*(
            tf.assign(var, ema.average(var).read_value())
            for var in model_vars
        ), name="load_ema")

    restore_vars = tf.group(*(
        tf.assign(var, back.read_value())
        for var, back in zip(model_vars, backup_vars)
    ), name="restore_backups")

    return ema_op, load, restore_vars


def crf_mask(vocab, span_type, s_idx, e_idx, pad_idx=None):
    """Create a CRF Mask.

    Returns a mask with invalid moves as 0 and valid moves as 1.
    """
    return tf.constant(crf_m(vocab, span_type, s_idx, e_idx, pad_idx).T)


# TODO deprecated, remove
def _find_files_by_type(model_file, filetype):
    """Find all files by type, removing suffix

    we rely on the fact that vocab files end in .vocab.

    :return: the file names without the filetype.
    """
    matching_files = []

    filetype_ending = "." + filetype
    basepath = get_basepath_or_cwd(model_file)
    for filename in os.listdir(basepath):
        if filename.endswith(filetype_ending):
            filename_without_ending = filename[:-len(filetype_ending)]
            matching_files.append(os.path.join(basepath, filename_without_ending))

    if not matching_files:
        raise ValueError("no vocab files found in directory %s. \
Please specify the model as path-like. e.g. /data/model/model-name-1234" % basepath)

    return matching_files


def get_basepath_or_cwd(model_file):
    """
    inspects the model_file variable for a directory name.

    if no directory is found, returns current working dir.
    """
    basepath = os.path.dirname(model_file)
    if not os.path.isdir(basepath):
        basepath = os.getcwd()

    return basepath


# TODO: deprecated, remove this!
def get_vocab_file_suffixes(model_file):

    """Because our operations assume knowledge of the model name, we
    only need to return the suffix appended onto the end of the model
    name in the file.

    we make the assumption that a suffix is denoted with a hyphen.

    e.g.  a vocab file name = tagger-model-tf-30803-word.vocab
          would return ['word']

    :param model_file: the nonspecific path to the model. this could be
                /data/model/<model_name>. we need to remove the model name.
    :return:
    """
    filenames = _find_files_by_type(model_file, 'vocab')
    model_name = model_file.split('/')[-1]
    basepath = get_basepath_or_cwd(model_file)
    full_base = os.path.join(basepath, model_name)
    # the length of the name plus 1 for the hyphen separating the suffix.
    return [x[len(full_base)+1:] for x in filenames if x.startswith(full_base)]


def optimizer(loss_fn, **kwargs):

    global_step = tf.Variable(0, trainable=False)
    clip = kwargs.get('clip', None)
    mom = kwargs.get('mom', 0.9)
    optim = kwargs.get('optim', 'sgd')
    eta = kwargs.get('eta', kwargs.get('lr', 0.01))
    decay_type = kwargs.get('decay_type', None)
    decay_fn = None
    colocate_gradients_with_ops = bool(kwargs.get('colocate_gradients_with_ops', False))
    if decay_type == 'piecewise':
        boundaries = kwargs.get('bounds', None)
        decay_values = kwargs.get('decay_values', None)
        decay_fn = lambda lr, global_step: tf.train.piecewise_constant(global_step, boundaries, decay_values)

    elif decay_type == 'staircase':
        at_step = int(kwargs.get('bounds', 16000))
        decay_rate = float(kwargs.get('decay_rate', 0.5))
        decay_fn = lambda lr, global_step: tf.train.exponential_decay(lr, global_step, at_step, decay_rate, staircase=True)

    elif decay_type == 'invtime':
        decay_rate = float(kwargs.get('decay_rate', 0.05))
        at_step = int(kwargs.get('bounds', 16000))
        decay_fn = lambda lr, global_step: tf.train.inverse_time_decay(lr, global_step, at_step, decay_rate, staircase=False)

    # warm restarts in master, not in 1.5 yet
    #elif decay_type == 'sgdr':
    #    at_step = kwargs.get('bounds', 1000)
    #    decay_fn = lambda lr, global_step: tf.train.cosine_decay_restarts(lr, global_step, first_decay_steps=at_step)

    elif decay_type == 'cosine':
        at_step = kwargs.get('bounds', 1000)
        decay_fn = lambda lr, global_step: tf.train.cosine_decay(lr, global_step, at_step)

    elif decay_type == 'lincos':
        at_step = kwargs.get('bounds', 1000)
        decay_fn = lambda lr, global_step: tf.train.linear_cosine_decay(lr, global_step, at_step)

    elif decay_type == 'zaremba':
        boundaries = kwargs.get('bounds', None)
        decay_rate = float(kwargs.get('decay_rate', None))
        values = [eta/(decay_rate**i) for i in range(len(boundaries)+1)]
        print('Learning rate schedule:')
        print('B', len(boundaries), boundaries)
        print('V', len(values), values)
        decay_fn = lambda lr, global_step: tf.train.piecewise_constant(global_step, boundaries, values)

    if optim == 'adadelta':
        print('adadelta', eta)
        optz = lambda lr: tf.train.AdadeltaOptimizer(lr, 0.95, 1e-6)
    elif optim == 'adam':
        print('adam', eta)
        optz = lambda lr: tf.train.AdamOptimizer(lr)
    elif optim == 'rmsprop':
        print('rmsprop', eta)
        optz = lambda lr: tf.train.RMSPropOptimizer(lr, momentum=mom)
    elif mom > 0:
        print('sgd-mom', eta, mom)
        optz = lambda lr: tf.train.MomentumOptimizer(lr, mom)
    else:
        print('sgd')
        optz = lambda lr: tf.train.GradientDescentOptimizer(lr)

    print('clip', clip)
    print('decay', decay_fn)
    return global_step, tf.contrib.layers.optimize_loss(loss_fn, global_step, eta, optz,
                                                        colocate_gradients_with_ops=colocate_gradients_with_ops,
                                                        clip_gradients=clip, learning_rate_decay_fn=decay_fn)


def dense_layer(output_layer_depth):
    output_layer = layers_core.Dense(output_layer_depth, use_bias=False, dtype=tf.float32, name="dense")
    return output_layer


def lstm_cell(hsz, forget_bias=1.0):
    """Produce a single cell with no dropout

    :param hsz: (``int``) The number of hidden units per LSTM
    :param forget_bias: (``int``) Defaults to 1
    :return: a cell
    """
    return tf.contrib.rnn.BasicLSTMCell(hsz, forget_bias=forget_bias, state_is_tuple=True)


<<<<<<< HEAD
def lstm_cell_w_dropout(hsz, pkeep, forget_bias=1.0):
    """Produce a single cell with dropout

    :param hsz: (``int``) The number of hidden units per LSTM
    :param pkeep: (``int``) The probability of keeping a unit value during dropout
    :param forget_bias: (``int``) Defaults to 1
    :return: a cell
    """
    return tf.contrib.rnn.DropoutWrapper(tf.contrib.rnn.BasicLSTMCell(hsz, forget_bias=forget_bias, state_is_tuple=True), output_keep_prob=pkeep)


def stacked_lstm(hsz, pkeep, nlayers):
    """Produce a stack of LSTMs with dropout performed on all but the last layer.

    :param hsz: (``int``) The number of hidden units per LSTM
    :param pkeep: (``int``) The probability of keeping a unit value during dropout
    :param nlayers: (``int``) The number of layers of LSTMs to stack
    :return: a stacked cell
    """
    return tf.contrib.rnn.MultiRNNCell([lstm_cell_w_dropout(hsz, pkeep) if i < nlayers - 1 else lstm_cell(hsz) for i in range(nlayers)], state_is_tuple=True)
=======
def lstm_cell_w_dropout(hsz, pkeep, forget_bias=1.0, variational=True):
    return tf.contrib.rnn.DropoutWrapper(
        tf.contrib.rnn.BasicLSTMCell(hsz, forget_bias=forget_bias, state_is_tuple=True),
        output_keep_prob=pkeep,
        state_keep_prob=pkeep if variational else 1.0,
        variational_recurrent=variational,
        dtype=tf.float32
    )


def stacked_lstm(hsz, pkeep, nlayers, variational=False):
    if variational:
        return tf.contrib.rnn.MultiRNNCell(
            [lstm_cell_w_dropout(hsz, pkeep, variational=variational) for _ in range(nlayers)],
            state_is_tuple=True
        )
    return tf.contrib.rnn.MultiRNNCell(
        [lstm_cell_w_dropout(hsz, pkeep) if i < nlayers - 1 else lstm_cell(hsz) for i in range(nlayers)],
        state_is_tuple=True
    )
>>>>>>> 00d1c2e2


def stacked_cnn(inputs, hsz, pkeep, nlayers, filts=[5], activation_fn=tf.nn.relu, scope='StackedCNN'):
    """Produce a stack of parallel or single convolution layers with residual connections and dropout between each

    :param inputs: The input
    :param hsz: (``int``) The number of hidden units per filter
    :param pkeep: (``float``) The probability of keeping a unit value during dropout
    :param nlayers: (``int``) The number of layers of parallel convolutions to stack
    :param filts: (``list``) A list of parallel filter widths to apply
    :param activation_fn: (``func``) A function for activation
    :param scope: A string name to scope this operation
    :return: a stacked CNN
    """
    with tf.variable_scope(scope):
        layers = []
        for filt in filts:
            layer = tf.nn.dropout(tf.layers.conv1d(inputs,
                                                   hsz,
                                                   filt,
                                                   activation=activation_fn,
                                                   padding="same",
                                                   name='conv{}-0'.format(filt)),
                                  pkeep,
                                  name='dropout{}-0'.format(filt))

            for i in range(1, nlayers):
                layer = layer + tf.nn.dropout(tf.layers.conv1d(inputs,
                                                               hsz,
                                                               filt,
                                                               activation=activation_fn,
                                                               padding="same",
                                                               name='conv{}-{}'.format(filt, i)),
                                              pkeep,
                                              name='dropout{}-{}'.format(filt, i))
            layers += [layer]

        return tf.concat(values=layers, axis=2)


<<<<<<< HEAD
def rnn_cell(hsz, rnntype, st=None):
    """Produce a single RNN cell

    :param hsz: (``int``) The number of hidden units per LSTM
    :param rnntype: (``str``): `lstm` or `gru`
    :param st: (``bool``) state is tuple? defaults to `None`
    :return: a cell
    """
=======
def rnn_cell_w_dropout(hsz, pkeep, rnntype, st=None, variational=False):
>>>>>>> 00d1c2e2
    if st is not None:
        cell = tf.contrib.rnn.BasicLSTMCell(hsz, state_is_tuple=st) if rnntype.endswith('lstm') else tf.contrib.rnn.GRUCell(hsz)
    else:
        cell = tf.contrib.rnn.LSTMCell(hsz) if rnntype.endswith('lstm') else tf.contrib.rnn.GRUCell(hsz)
<<<<<<< HEAD
    return cell
=======
    return tf.contrib.rnn.DropoutWrapper(
        cell,
        output_keep_prob=pkeep,
        state_keep_prob=pkeep if variational else 1.0,
        variational_recurrent=variational
    )


def multi_rnn_cell_w_dropout(hsz, pkeep, rnntype, num_layers, variational=False):
    if variational:
        return tf.contrib.rnn.MultiRNNCell(
            [rnn_cell_w_dropout(hsz, pkeep, rnntype, variational) for _ in range(num_layers)],
            state_is_tuple=True
        )
    return tf.contrib.rnn.MultiRNNCell(
        [rnn_cell_w_dropout(hsz, pkeep, rnntype) if i < num_layers - 1 else rnn_cell_w_dropout(hsz, 1.0, rnntype) for i in range(num_layers)],
        state_is_tuple=True
    )


# This function should never be used for decoding.  It exists only so that the training model can greedily decode
# It is super slow and doesnt use maintain a beam of hypotheses
def show_examples_tf(model, es, rlut1, rlut2, embed2, mxlen, sample, prob_clip, max_examples, reverse):
    si = np.random.randint(0, len(es))

    batch_dict = es[si]
    src_array = batch_dict['src']
    tgt_array = batch_dict['dst']
    src_len = batch_dict['src_len']

    if max_examples > 0:
        max_examples = min(max_examples, src_array.shape[0])
        src_array = src_array[0:max_examples]
        tgt_array = tgt_array[0:max_examples]
        src_len = src_len[0:max_examples]
>>>>>>> 00d1c2e2


def rnn_cell_w_dropout(hsz, pkeep, rnntype, st=None):
    """Produce a single RNN cell with dropout

    :param hsz: (``int``) The number of hidden units per LSTM
    :param rnntype: (``str``): `lstm` or `gru`
    :param pkeep: (``int``) The probability of keeping a unit value during dropout
    :param st: (``bool``) state is tuple? defaults to `None`
    :return: a cell
    """
    cell = rnn_cell(hsz, rnntype, st)
    return tf.contrib.rnn.DropoutWrapper(cell, output_keep_prob=pkeep)


def multi_rnn_cell_w_dropout(hsz, pkeep, rnntype, nlayers):
    """Produce a stack of RNNs with dropout performed on all but the last layer.

    :param hsz: (``int``) The number of hidden units per RNN
    :param pkeep: (``int``) The probability of keeping a unit value during dropout
    :param nlayers: (``int``) The number of layers of RNNs to stack
    :return: a stacked cell
    """
    return tf.contrib.rnn.MultiRNNCell([rnn_cell_w_dropout(hsz, pkeep, rnntype) if i < nlayers - 1 else rnn_cell(hsz, rnntype) for i in range(nlayers)], state_is_tuple=True)


def create_show_examples_tf(src_key):
    # This function should never be used for decoding.  It exists only so that the training model can greedily decode
    def show_examples_tf(model, es, rlut1, rlut2, vocab, mxlen, sample, prob_clip, max_examples, reverse):
        si = np.random.randint(0, len(es))

        batch_dict = es[si]
        GO = vocab['<GO>']
        EOS = vocab['<EOS>']
        i = 0
        src_lengths_key = '{}_lengths'.format(src_key)

        while True:

            example = {}
            for k in batch_dict.keys():
                if i >= len(batch_dict[k]):
                    return
                example[k] = batch_dict[k][i]
            print('========================================================================')

            src_i = example[src_key]
            src_len_i = example[src_lengths_key]
            tgt_i = example['tgt']

            sent = lookup_sentence(rlut1, src_i, reverse=reverse)
            print('[OP] %s' % sent)
            sent = lookup_sentence(rlut2, tgt_i)
            print('[Actual] %s' % sent)
            tgt_i = np.zeros((1, mxlen))
            example['tgt'] = tgt_i
            src_i = src_i[np.newaxis, :]
            example[src_key] = src_i
            example[src_lengths_key] = np.array([src_len_i])
            next_value = GO
            for j in range(mxlen):
                tgt_i[0, j] = next_value
                tgt_len_i = np.array([j+1])
                example['tgt_lengths'] = tgt_len_i
                output = model.step(example)[j]
                if sample is False:
                    next_value = np.argmax(output)
                else:
                    # This is going to zero out low prob. events so they are not
                    # sampled from
                    next_value = beam_multinomial(prob_clip, output)

                if next_value == EOS:
                    break

            sent = lookup_sentence(rlut2, tgt_i.squeeze())
            print('Guess: %s' % sent)
            print('------------------------------------------------------------------------')
            i += 1
            if i == max_examples:
                return
    return show_examples_tf


def skip_conns(inputs, wsz_all, n, activation_fn=tf.nn.relu):
    """Produce one or more skip connection layers

    :param inputs: The sub-graph input
    :param wsz_all: The number of units
    :param n: How many layers of gating
    :return: graph output
    """
    for i in range(n):
        with tf.variable_scope("skip-%d" % i):
            W_p = tf.get_variable("W_p", [wsz_all, wsz_all])
            b_p = tf.get_variable("B_p", [1, wsz_all], initializer=tf.constant_initializer(0.0))
            proj = activation_fn(tf.matmul(inputs, W_p) + b_p, "skip_activation")

        inputs = inputs + proj
    return inputs


def highway_conns(inputs, wsz_all, n):
    """Produce one or more highway connection layers

    :param inputs: The sub-graph input
    :param wsz_all: The number of units
    :param n: How many layers of gating
    :return: graph output
    """
    for i in range(n):
        with tf.variable_scope("highway-%d" % i):
            W_p = tf.get_variable("W_p", [wsz_all, wsz_all])
            b_p = tf.get_variable("B_p", [1, wsz_all], initializer=tf.constant_initializer(0.0))
            proj = tf.nn.relu(tf.matmul(inputs, W_p) + b_p, "relu-proj")

            W_t = tf.get_variable("W_t", [wsz_all, wsz_all])
            b_t = tf.get_variable("B_t", [1, wsz_all], initializer=tf.constant_initializer(-2.0))
            transform = tf.nn.sigmoid(tf.matmul(inputs, W_t) + b_t, "sigmoid-transform")

        inputs = tf.multiply(transform, proj) + tf.multiply(inputs, 1 - transform)
    return inputs


def parallel_conv(input_, filtsz, dsz, motsz, activation_fn=tf.nn.relu):
    """Do parallel convolutions with multiple filter widths and max-over-time pooling.

    :param input_: The inputs in the shape [B, T, H].
    :param filtsz: The list of filter widths to use.
    :param dsz: The depths of the input (H).
    :param motsz: The number of conv filters to use (can be an int or a list to allow for various sized filters)
    :param activation_fn: The activation function to use (`default=tf.nn.relu`)
    :Keyword Arguments:
    * *activation_fn* -- (``callable``) The activation function to apply after the convolution and bias add
    """
    if not isinstance(motsz, list):
        motsz = [motsz] * len(filtsz)
    DUMMY_AXIS = 1
    TIME_AXIS = 2
    FEATURE_AXIS = 3
    expanded = tf.expand_dims(input_, DUMMY_AXIS)
    mots = []
    for fsz, cmotsz in zip(filtsz, motsz):
        with tf.variable_scope('cmot-%s' % fsz):
            kernel_shape = [1, fsz, dsz, cmotsz]
            W = tf.get_variable('W', kernel_shape)
            b = tf.get_variable(
                'b', [cmotsz],
                initializer=tf.constant_initializer(0.0)
            )
            conv = tf.nn.conv2d(
                expanded, W,
                strides=[1, 1, 1, 1],
                padding="SAME", name="CONV"
            )
            activation = activation_fn(tf.nn.bias_add(conv, b), 'activation')
            mot = tf.reduce_max(activation, [TIME_AXIS], keepdims=True)
            mots.append(mot)
    motsz_all = sum(motsz)
    combine = tf.reshape(tf.concat(values=mots, axis=FEATURE_AXIS), [-1, motsz_all])
    return combine, motsz_all


def tf_activation(name):
    """Lookup an activation by string name

    :param name: The string name
    :return: The operation
    """
    if name == "tanh":
            return tf.nn.tanh
    if name == "sigmoid":
        return tf.nn.sigmoid
    return tf.nn.relu


def char_word_conv_embeddings(char_vec, filtsz, char_dsz, nfeats, activation_fn=tf.nn.tanh, gating=skip_conns, num_gates=1):
    """This wrapper takes in a character vector as input and performs parallel convolutions on it, followed by a
    pooling operation and optional residual or highway connections

    :param char_vec: The vector input
    :param filtsz: A list or scalar containing filter sizes for each parallel filter
    :param char_dsz: The character dimension size
    :param nfeats: A list or scalar of the number of pooling units for each filter operation
    :param activation_fn: A function for activation (`tf.nn.tanh` etc)
    :param gating: A gating function to apply to the output
    :param num_gates: The number of gates to apply
    :return: The embedding output, the full number of units
    """
    combine, wsz_all = parallel_conv(char_vec, filtsz, char_dsz, nfeats, activation_fn)
    joined = gating(combine, wsz_all, num_gates)
    return joined, wsz_all


def pool_chars(x_char, Wch, ce0, char_dsz, **kwargs):
    """Take in a tensor of characters (B x maxs x maxw) and do character convolution

    :param x_char: TF tensor for input characters, (B x maxs x maxw)
    :param Wch: A character embeddings matrix
    :param ce0: A control dependency for the embeddings that keeps the <PAD> value 0
    :param char_dsz: The character embedding dsz
    :param kwargs:

    :Keyword Arguments:
    * *cfiltsz* -- (``list``) A list of filters
    * *nfeat_factor* -- (``int``) A factor to be multiplied to filter size to decide number of hidden units
    * *max_feat* -- (``int``) The maximum number of hidden units per filter
    * *gating* -- (``str``) `skip` or `highway` supported, yielding residual conn or highway, respectively
    * *num_gates* -- (``int``) How many gating functions to apply
    * *activation* -- (``str``) A string name of an activation, (e.g. `tanh`)
    :return: The character compositional embedding and the number of hidden units as a tuple

    """
    filtsz = kwargs.get('cfiltsz', [3])
    if 'nfeat_factor' in kwargs:
        max_feat = kwargs.get('max_feat', 200)
        nfeats = [min(kwargs['nfeat_factor'] * fsz, max_feat) for fsz in filtsz]
    else:
        nfeats = kwargs.get('wsz', 30)
    mxlen = tf.shape(x_char)[1]
    gating = kwargs.get('gating', "skip")
    gating_fn = highway_conns if gating.startswith('highway') else skip_conns
    num_gates = int(kwargs.get('num_gates', 1))
    # print(gating_fn, num_gates)
    activation_type = kwargs.get('activation', 'tanh')
    with tf.variable_scope("Chars2Word"):
        with tf.control_dependencies([ce0]):
            mxwlen = tf.shape(x_char)[-1]
            char_bt_x_w = tf.reshape(x_char, [-1, mxwlen])
            cembed = tf.nn.embedding_lookup(Wch, char_bt_x_w, name="embeddings")
            cmot, num_filts = char_word_conv_embeddings(cembed, filtsz, char_dsz, nfeats,
                                                        activation_fn=tf_activation(activation_type),
                                                        gating=gating_fn,
                                                        num_gates=num_gates)
            word_char = tf.reshape(cmot, [-1, mxlen, num_filts])

    return word_char, num_filts


def embed(x, vsz, dsz, initializer, finetune=True, scope="LUT"):
    """Perform a lookup table operation while freezing the PAD vector.  Use the initializer to set the weights

    :param x: The input to this operation
    :param vsz: The size of the input vocabulary
    :param dsz: The output size or embedding dimension
    :param initializer: An operation to initialize the weights
    :param finetune: Should the weights be fine-tuned during training or held constant?
    :param scope: A string scoping this operation
    :return: The sub-graph end
    """
    with tf.variable_scope(scope):
        W = tf.get_variable("W",
                            initializer=initializer,
                            shape=[vsz, dsz], trainable=finetune)
        e0 = tf.scatter_update(W, tf.constant(0, dtype=tf.int32, shape=[1]), tf.zeros(shape=[1, dsz]))
        with tf.control_dependencies([e0]):
            word_embeddings = tf.nn.embedding_lookup(W, x)

    return word_embeddings<|MERGE_RESOLUTION|>--- conflicted
+++ resolved
@@ -216,29 +216,15 @@
     return tf.contrib.rnn.BasicLSTMCell(hsz, forget_bias=forget_bias, state_is_tuple=True)
 
 
-<<<<<<< HEAD
-def lstm_cell_w_dropout(hsz, pkeep, forget_bias=1.0):
+def lstm_cell_w_dropout(hsz, pkeep, forget_bias=1.0, variational=True):
     """Produce a single cell with dropout
 
     :param hsz: (``int``) The number of hidden units per LSTM
     :param pkeep: (``int``) The probability of keeping a unit value during dropout
     :param forget_bias: (``int``) Defaults to 1
+    :param variational (``bool``) variational recurrence is on
     :return: a cell
-    """
-    return tf.contrib.rnn.DropoutWrapper(tf.contrib.rnn.BasicLSTMCell(hsz, forget_bias=forget_bias, state_is_tuple=True), output_keep_prob=pkeep)
-
-
-def stacked_lstm(hsz, pkeep, nlayers):
-    """Produce a stack of LSTMs with dropout performed on all but the last layer.
-
-    :param hsz: (``int``) The number of hidden units per LSTM
-    :param pkeep: (``int``) The probability of keeping a unit value during dropout
-    :param nlayers: (``int``) The number of layers of LSTMs to stack
-    :return: a stacked cell
-    """
-    return tf.contrib.rnn.MultiRNNCell([lstm_cell_w_dropout(hsz, pkeep) if i < nlayers - 1 else lstm_cell(hsz) for i in range(nlayers)], state_is_tuple=True)
-=======
-def lstm_cell_w_dropout(hsz, pkeep, forget_bias=1.0, variational=True):
+   """
     return tf.contrib.rnn.DropoutWrapper(
         tf.contrib.rnn.BasicLSTMCell(hsz, forget_bias=forget_bias, state_is_tuple=True),
         output_keep_prob=pkeep,
@@ -249,6 +235,14 @@
 
 
 def stacked_lstm(hsz, pkeep, nlayers, variational=False):
+    """Produce a stack of LSTMs with dropout performed on all but the last layer.
+
+    :param hsz: (``int``) The number of hidden units per LSTM
+    :param pkeep: (``int``) The probability of keeping a unit value during dropout
+    :param nlayers: (``int``) The number of layers of LSTMs to stack
+    :param variational (``bool``) variational recurrence is on
+    :return: a stacked cell
+    """
     if variational:
         return tf.contrib.rnn.MultiRNNCell(
             [lstm_cell_w_dropout(hsz, pkeep, variational=variational) for _ in range(nlayers)],
@@ -258,7 +252,6 @@
         [lstm_cell_w_dropout(hsz, pkeep) if i < nlayers - 1 else lstm_cell(hsz) for i in range(nlayers)],
         state_is_tuple=True
     )
->>>>>>> 00d1c2e2
 
 
 def stacked_cnn(inputs, hsz, pkeep, nlayers, filts=[5], activation_fn=tf.nn.relu, scope='StackedCNN'):
@@ -299,7 +292,6 @@
         return tf.concat(values=layers, axis=2)
 
 
-<<<<<<< HEAD
 def rnn_cell(hsz, rnntype, st=None):
     """Produce a single RNN cell
 
@@ -308,16 +300,25 @@
     :param st: (``bool``) state is tuple? defaults to `None`
     :return: a cell
     """
-=======
-def rnn_cell_w_dropout(hsz, pkeep, rnntype, st=None, variational=False):
->>>>>>> 00d1c2e2
     if st is not None:
         cell = tf.contrib.rnn.BasicLSTMCell(hsz, state_is_tuple=st) if rnntype.endswith('lstm') else tf.contrib.rnn.GRUCell(hsz)
     else:
         cell = tf.contrib.rnn.LSTMCell(hsz) if rnntype.endswith('lstm') else tf.contrib.rnn.GRUCell(hsz)
-<<<<<<< HEAD
     return cell
-=======
+
+
+def rnn_cell_w_dropout(hsz, pkeep, rnntype, st=None, variational=False):
+
+    """Produce a single RNN cell with dropout
+
+    :param hsz: (``int``) The number of hidden units per LSTM
+    :param rnntype: (``str``): `lstm` or `gru`
+    :param pkeep: (``int``) The probability of keeping a unit value during dropout
+    :param st: (``bool``) state is tuple? defaults to `None`
+    :param variational: (``bool``) Variational recurrence is on
+    :return: a cell
+    """
+    cell = rnn_cell(hsz, rnntype, st)
     return tf.contrib.rnn.DropoutWrapper(
         cell,
         output_keep_prob=pkeep,
@@ -327,6 +328,14 @@
 
 
 def multi_rnn_cell_w_dropout(hsz, pkeep, rnntype, num_layers, variational=False):
+    """Produce a stack of RNNs with dropout performed on all but the last layer.
+
+    :param hsz: (``int``) The number of hidden units per RNN
+    :param pkeep: (``int``) The probability of keeping a unit value during dropout
+    :param rnntype: (``str``) The type of RNN to use - `lstm` or `gru`
+    :param num_layers: (``int``) The number of layers of RNNs to stack
+    :return: a stacked cell
+    """
     if variational:
         return tf.contrib.rnn.MultiRNNCell(
             [rnn_cell_w_dropout(hsz, pkeep, rnntype, variational) for _ in range(num_layers)],
@@ -336,49 +345,6 @@
         [rnn_cell_w_dropout(hsz, pkeep, rnntype) if i < num_layers - 1 else rnn_cell_w_dropout(hsz, 1.0, rnntype) for i in range(num_layers)],
         state_is_tuple=True
     )
-
-
-# This function should never be used for decoding.  It exists only so that the training model can greedily decode
-# It is super slow and doesnt use maintain a beam of hypotheses
-def show_examples_tf(model, es, rlut1, rlut2, embed2, mxlen, sample, prob_clip, max_examples, reverse):
-    si = np.random.randint(0, len(es))
-
-    batch_dict = es[si]
-    src_array = batch_dict['src']
-    tgt_array = batch_dict['dst']
-    src_len = batch_dict['src_len']
-
-    if max_examples > 0:
-        max_examples = min(max_examples, src_array.shape[0])
-        src_array = src_array[0:max_examples]
-        tgt_array = tgt_array[0:max_examples]
-        src_len = src_len[0:max_examples]
->>>>>>> 00d1c2e2
-
-
-def rnn_cell_w_dropout(hsz, pkeep, rnntype, st=None):
-    """Produce a single RNN cell with dropout
-
-    :param hsz: (``int``) The number of hidden units per LSTM
-    :param rnntype: (``str``): `lstm` or `gru`
-    :param pkeep: (``int``) The probability of keeping a unit value during dropout
-    :param st: (``bool``) state is tuple? defaults to `None`
-    :return: a cell
-    """
-    cell = rnn_cell(hsz, rnntype, st)
-    return tf.contrib.rnn.DropoutWrapper(cell, output_keep_prob=pkeep)
-
-
-def multi_rnn_cell_w_dropout(hsz, pkeep, rnntype, nlayers):
-    """Produce a stack of RNNs with dropout performed on all but the last layer.
-
-    :param hsz: (``int``) The number of hidden units per RNN
-    :param pkeep: (``int``) The probability of keeping a unit value during dropout
-    :param nlayers: (``int``) The number of layers of RNNs to stack
-    :return: a stacked cell
-    """
-    return tf.contrib.rnn.MultiRNNCell([rnn_cell_w_dropout(hsz, pkeep, rnntype) if i < nlayers - 1 else rnn_cell(hsz, rnntype) for i in range(nlayers)], state_is_tuple=True)
-
 
 def create_show_examples_tf(src_key):
     # This function should never be used for decoding.  It exists only so that the training model can greedily decode
