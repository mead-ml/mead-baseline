import os
import numpy as np
import tensorflow as tf
from tensorflow.python.layers import core as layers_core
from baseline.utils import lookup_sentence, beam_multinomial, Offsets, read_json, import_user_module
from baseline.utils import transition_mask as transition_mask_np
import math
from functools import wraps
from baseline.utils import is_sequence
BASELINE_TF_TRAIN_FLAG = None


def SET_TRAIN_FLAG(X):
    global BASELINE_TF_TRAIN_FLAG
    BASELINE_TF_TRAIN_FLAG = X


def TRAIN_FLAG():
    """Create a global training flag on first use"""
    global BASELINE_TF_TRAIN_FLAG
    if BASELINE_TF_TRAIN_FLAG is not None:
        return BASELINE_TF_TRAIN_FLAG

    BASELINE_TF_TRAIN_FLAG = tf.placeholder_with_default(False, shape=(), name="TRAIN_FLAG")
    return BASELINE_TF_TRAIN_FLAG


def new_placeholder_dict(train):
    global BASELINE_TF_TRAIN_FLAG

    if train:
        return {BASELINE_TF_TRAIN_FLAG: 1}
    return {}


def tf_device_wrapper(func):
    @wraps(func)
    def with_device(*args, **kwargs):
        device = kwargs.get('device', 'default')
        if device == 'cpu' and 'sess' not in kwargs:
            g = tf.Graph()
            sess = tf.Session(graph=g, config=tf.ConfigProto(allow_soft_placement=True, device_count={'CPU': 1, 'GPU': 0}))
            kwargs['sess'] = sess
            return func(*args, **kwargs)
        return func(*args, **kwargs)
    return with_device

def reload_embeddings(embeddings_dict, basename):
    embeddings = {}
    for key, cls in embeddings_dict.items():
        embed_args = read_json('{}-{}-md.json'.format(basename, key))
        module = embed_args.pop('module')
        name = embed_args.pop('name', None)
        assert name is None or name == key
        mod = import_user_module(module)
        Constructor = getattr(mod, cls)
        embeddings[key] = Constructor(key, **embed_args)
    return embeddings


def _add_ema(model, decay):
    """Create ops needed to track EMA when training.

    :param model: The model with a `.sess` we want to track.
    :param decay: float, Decay to use in the EMA

    :returns:
        ema_op: The update op. This applies the ema to each variable. Should be
           set as a control dependency on the training op.
        load: Op to copy emas to the variables.
        restore_var: Op to copy the original variables back from the EMA ones.

    Note:
        If you run the load op multiple times then the backup variables will be
        replaced by the ema variables.

        Currently there was a bug I haven't been able to fix. I haven't found why
        but sometimes when you run it with a tf.cond you get this error.
        `tensorflow.python.framework.errors_impl.InvalidArgumentError: Retval[0] does not have value`
        The stop gap is to remove this which means if you run load multiple times
        it will over write the backup variables with ema values.

        The load op is set up to automatically save the normal parameters when
        you load the ema's in.
    """
    ema = tf.train.ExponentialMovingAverage(decay=decay)
    model_vars = model.sess.graph.get_collection(tf.GraphKeys.TRAINABLE_VARIABLES)
    with tf.variable_scope("BackupVariables"):
        backup_vars = [
            tf.get_variable(
                var.op.name,
                dtype=var.value().dtype,
                trainable=False,
                initializer=var.initialized_value()
            ) for var in model_vars
        ]
    ema_op = ema.apply(model_vars)

    save_back_up = tf.group(*(
        tf.assign(back, var.read_value())
        for var, back in zip(model_vars, backup_vars)
    ), name='save_backups')

    with tf.control_dependencies([save_back_up]):
        load = tf.group(*(
            tf.assign(var, ema.average(var).read_value())
            for var in model_vars
        ), name="load_ema")

    restore_vars = tf.group(*(
        tf.assign(var, back.read_value())
        for var, back in zip(model_vars, backup_vars)
    ), name="restore_backups")

    return ema_op, load, restore_vars


def transition_mask(vocab, span_type, s_idx, e_idx, pad_idx=None):
    """Create a CRF Mask.

    Returns a mask with invalid moves as 0 and valid moves as 1.
    """
    mask = transition_mask_np(vocab, span_type, s_idx, e_idx, pad_idx).T
    inv_mask = (mask == 0).astype(np.float32)
    return tf.constant(mask), tf.constant(inv_mask)


# TODO deprecated, remove
def _find_files_by_type(model_file, filetype):
    """Find all files by type, removing suffix

    we rely on the fact that vocab files end in .vocab.

    :return: the file names without the filetype.
    """
    matching_files = []

    filetype_ending = "." + filetype
    basepath = get_basepath_or_cwd(model_file)
    for filename in os.listdir(basepath):
        if filename.endswith(filetype_ending):
            filename_without_ending = filename[:-len(filetype_ending)]
            matching_files.append(os.path.join(basepath, filename_without_ending))

    if not matching_files:
        raise ValueError("no vocab files found in directory %s. \
Please specify the model as path-like. e.g. /data/model/model-name-1234" % basepath)

    return matching_files


def get_basepath_or_cwd(model_file):
    """
    inspects the model_file variable for a directory name.

    if no directory is found, returns current working dir.
    """
    basepath = os.path.dirname(model_file)
    if not os.path.isdir(basepath):
        basepath = os.getcwd()

    return basepath


# TODO: deprecated, remove this!
def get_vocab_file_suffixes(model_file):

    """Because our operations assume knowledge of the model name, we
    only need to return the suffix appended onto the end of the model
    name in the file.

    we make the assumption that a suffix is denoted with a hyphen.

    e.g.  a vocab file name = tagger-model-tf-30803-word.vocab
          would return ['word']

    :param model_file: the nonspecific path to the model. this could be
                /data/model/<model_name>. we need to remove the model name.
    :return:
    """
    filenames = _find_files_by_type(model_file, 'vocab')
    model_name = model_file.split('/')[-1]
    basepath = get_basepath_or_cwd(model_file)
    full_base = os.path.join(basepath, model_name)
    # the length of the name plus 1 for the hyphen separating the suffix.
    return [x[len(full_base)+1:] for x in filenames if x.startswith(full_base)]


def dense_layer(output_layer_depth):
    output_layer = layers_core.Dense(output_layer_depth, use_bias=False, dtype=tf.float32, name="dense")
    return output_layer


def tie_weight(weight, tie_shape):
    """Higher order function to share weights between two layers.

    Tensorflow will take a custom_getter inside of a variable scope.
    This method creates a getter that looks for a match in shapes. If they match,
    The weights are transposed and shared.

    """
    def tie_getter(getter, name, *args, **kwargs):
        if kwargs['shape'] == tie_shape:
            return tf.transpose(weight)
        return getter("{}".format(name), *args, **kwargs)
    return tie_getter


def lstm_cell(hsz, forget_bias=1.0, **kwargs):
    """Produce a single cell with no dropout

    :param hsz: (``int``) The number of hidden units per LSTM
    :param forget_bias: (``int``) Defaults to 1
    :return: a cell
    """
    num_proj = kwargs.get('projsz')
    if num_proj and num_proj == hsz:
        num_proj = None
    cell = tf.contrib.rnn.LSTMCell(hsz, forget_bias=forget_bias, state_is_tuple=True, num_proj=num_proj)
    skip_conn = bool(kwargs.get('skip_conn', False))
    return tf.nn.rnn_cell.ResidualWrapper(cell) if skip_conn else cell


def lstm_cell_w_dropout(hsz, pdrop, forget_bias=1.0, variational=False, training=False, **kwargs):
    """Produce a single cell with dropout

    :param hsz: (``int``) The number of hidden units per LSTM
    :param pdrop: (``int``) The probability of keeping a unit value during dropout
    :param forget_bias: (``int``) Defaults to 1
    :param variational (``bool``) variational recurrence is on
    :param training (``bool``) are we training? (defaults to ``False``)
    :return: a cell
    """
    output_keep_prob = tf.contrib.framework.smart_cond(training, lambda: 1.0 - pdrop, lambda: 1.0)
    state_keep_prob = tf.contrib.framework.smart_cond(training, lambda: 1.0 - pdrop if variational else 1.0, lambda: 1.0)
    num_proj = kwargs.get('projsz')
    cell = tf.contrib.rnn.LSTMCell(hsz, forget_bias=forget_bias, state_is_tuple=True, num_proj=num_proj)
    skip_conn = bool(kwargs.get('skip_conn', False))
    cell = tf.nn.rnn_cell.ResidualWrapper(cell) if skip_conn else cell
    output = tf.contrib.rnn.DropoutWrapper(cell,
                                           output_keep_prob=output_keep_prob,
                                           state_keep_prob=state_keep_prob,
                                           variational_recurrent=variational,
                                           dtype=tf.float32)
    return output


def stacked_lstm(hsz, pdrop, nlayers, variational=False, training=False, **kwargs):
    """Produce a stack of LSTMs with dropout performed on all but the last layer.

    :param hsz: (``int``) The number of hidden units per LSTM
    :param pdrop: (``int``) The probability of dropping a unit value during dropout
    :param nlayers: (``int``) The number of layers of LSTMs to stack
    :param variational (``bool``) variational recurrence is on
    :param training (``bool``) Are we training? (defaults to ``False``)
    :return: a stacked cell
    """
    if variational:
        return tf.contrib.rnn.MultiRNNCell(
            [lstm_cell_w_dropout(hsz, pdrop, variational=variational, training=training, **kwargs) for _ in range(nlayers)],
            state_is_tuple=True
        )
    skip_conn = bool(kwargs.get('skip_conn', False))

    return tf.contrib.rnn.MultiRNNCell(
        [lstm_cell_w_dropout(hsz,
                             pdrop,
                             training=training,
                             skip_conn=False) if i < nlayers - 1 else lstm_cell(hsz,
                                                                                skip_conn=skip_conn) for i in range(nlayers)],
        state_is_tuple=True
    )


def stacked_cnn(inputs, hsz, pdrop, nlayers, filts=[5], activation_fn=tf.nn.relu, scope='StackedCNN', training=False):
    """Produce a stack of parallel or single convolution layers with residual connections and dropout between each

    :param inputs: The input
    :param hsz: (``int``) The number of hidden units per filter
    :param pdrop: (``float``) The probability of dropout
    :param nlayers: (``int``) The number of layers of parallel convolutions to stack
    :param filts: (``list``) A list of parallel filter widths to apply
    :param activation_fn: (``func``) A function for activation
    :param scope: A string name to scope this operation
    :return: a stacked CNN
    """
    with tf.variable_scope(scope):
        layers = []
        for filt in filts:
            # The first one cannot have a residual conn, since input size may differ
            layer = tf.layers.dropout(tf.layers.conv1d(inputs,
                                                   hsz,
                                                   filt,
                                                   activation=activation_fn,
                                                   padding="same",
                                                   name='conv{}-0'.format(filt)),
                                  pdrop, training=training,
                                  name='dropout{}-0'.format(filt))

            for i in range(1, nlayers):
                layer = layer + tf.layers.dropout(tf.layers.conv1d(inputs,
                                                               hsz,
                                                               filt,
                                                               activation=activation_fn,
                                                               padding="same",
                                                               name='conv{}-{}'.format(filt, i)),
                                              pdrop, training=training,
                                              name='dropout{}-{}'.format(filt, i))
            layers.append(layer)

        return tf.concat(values=layers, axis=2)


def rnn_cell(hsz, rnntype, st=None):
    """Produce a single RNN cell

    :param hsz: (``int``) The number of hidden units per LSTM
    :param rnntype: (``str``): `lstm` or `gru`
    :param st: (``bool``) state is tuple? defaults to `None`
    :return: a cell
    """
    if st is not None:
        cell = tf.contrib.rnn.LSTMCell(hsz, state_is_tuple=st) if rnntype.endswith('lstm') else tf.contrib.rnn.GRUCell(hsz)
    else:
        cell = tf.contrib.rnn.LSTMCell(hsz) if rnntype.endswith('lstm') else tf.contrib.rnn.GRUCell(hsz)
    return cell


def rnn_cell_w_dropout(hsz, pdrop, rnntype, st=None, variational=False, training=False):

    """Produce a single RNN cell with dropout

    :param hsz: (``int``) The number of hidden units per LSTM
    :param rnntype: (``str``): `lstm` or `gru`
    :param pdrop: (``int``) The probability of dropping a unit value during dropout
    :param st: (``bool``) state is tuple? defaults to `None`
    :param variational: (``bool``) Variational recurrence is on
    :param training: (``bool``) Are we training?  Defaults to ``False``
    :return: a cell
    """
    output_keep_prob = tf.contrib.framework.smart_cond(training, lambda: 1.0 - pdrop, lambda: 1.0)
    state_keep_prob = tf.contrib.framework.smart_cond(training, lambda: 1.0 - pdrop if variational else 1.0, lambda: 1.0)
    cell = rnn_cell(hsz, rnntype, st)
    output = tf.contrib.rnn.DropoutWrapper(cell,
                                           output_keep_prob=output_keep_prob,
                                           state_keep_prob=state_keep_prob,
                                           variational_recurrent=variational,
                                           dtype=tf.float32)
    return output


def multi_rnn_cell_w_dropout(hsz, pdrop, rnntype, num_layers, variational=False, training=False):
    """Produce a stack of RNNs with dropout performed on all but the last layer.

    :param hsz: (``int``) The number of hidden units per RNN
    :param pdrop: (``int``) The probability of dropping a unit value during dropout
    :param rnntype: (``str``) The type of RNN to use - `lstm` or `gru`
    :param num_layers: (``int``) The number of layers of RNNs to stack
    :param training: (``bool``) Are we training? Defaults to ``False``
    :return: a stacked cell
    """
    if variational:
        return tf.contrib.rnn.MultiRNNCell(
            [rnn_cell_w_dropout(hsz, pdrop, rnntype, variational=variational, training=training) for _ in range(num_layers)],
            state_is_tuple=True
        )
    return tf.contrib.rnn.MultiRNNCell(
        [rnn_cell_w_dropout(hsz, pdrop, rnntype, training=training) if i < num_layers - 1 else rnn_cell_w_dropout(hsz, 1.0, rnntype) for i in range(num_layers)],
        state_is_tuple=True
    )


<<<<<<< HEAD
def create_session():
    """This function protects against TF allocating all the memory

    Some combination of cuDNN 7.6 with CUDA 10 on TF 1.13 with RTX cards
    allocate additional memory which isnt available since TF by default
    hogs it all.

    This also provides an abstraction that can be extended later to offer
    more config params that raw `tf.Session()` calls dont

    :return: A `tf.Session`
    """
    config = tf.ConfigProto()
    config.gpu_options.allow_growth = True
    return tf.Session(config=config)
=======
def reload_lower_layers(sess, checkpoint):
    """
    Get the intersection of all non-output layers and declared vars in this graph and restore them

    :param sess: (`tf.Session`) A tensorflow session to restore from
    :param checkpoint: (`str`) checkpoint to read from
    :return: None
    """
    latest = tf.train.latest_checkpoint(checkpoint)
    print('Reloading ' + latest)
    model_vars = set([t[0] for t in tf.train.list_variables(latest)])
    g = tf.get_collection_ref(tf.GraphKeys.GLOBAL_VARIABLES)
    g = [v for v in g if not v.op.name.startswith('OptimizeLoss')]
    g = [v for v in g if not v.op.name.startswith('output/')]
    g = [v for v in g if v.op.name in model_vars]
    saver = tf.train.Saver(g)
    saver.restore(sess, latest)

>>>>>>> d3ea5fe8

# # This function should never be used for decoding.  It exists only so that the training model can greedily decode
def show_examples_tf(model, es, rlut1, rlut2, vocab, mxlen, sample, prob_clip, max_examples, reverse):
    si = np.random.randint(0, len(es))

    batch_dict = es[si]
    i = 0
    src_lengths_key = model.src_lengths_key
    src_key = src_lengths_key.split('_')[0]
    while True:

        example = {}
        for k in batch_dict.keys():
            if i >= len(batch_dict[k]):
                return
            example[k] = batch_dict[k][i]
        print('========================================================================')

        src_i = example[src_key]
        src_len_i = example[src_lengths_key]
        tgt_i = example['tgt']

        sent = lookup_sentence(rlut1, src_i, reverse=reverse)
        print('[OP] %s' % sent)
        sent = lookup_sentence(rlut2, tgt_i)
        print('[Actual] %s' % sent)
        tgt_i = np.zeros((1, mxlen))
        example['tgt'] = tgt_i
        src_i = src_i[np.newaxis, :]
        example[src_key] = src_i
        example[src_lengths_key] = np.array([src_len_i])
        next_value = Offsets.GO
        for j in range(mxlen):
            tgt_i[0, j] = next_value
            tgt_len_i = np.array([j+1])
            example['tgt_lengths'] = tgt_len_i
            output = model.step(example).squeeze()[j]
            if sample is False:
                next_value = np.argmax(output)
            else:
                # This is going to zero out low prob. events so they are not
                # sampled from
                next_value = beam_multinomial(prob_clip, output)

            if next_value == Offsets.EOS:
                break

        sent = lookup_sentence(rlut2, tgt_i.squeeze())
        print('Guess: %s' % sent)
        print('------------------------------------------------------------------------')
        i += 1
        if i == max_examples:
            return


def skip_conns(inputs, wsz_all, n, activation_fn=tf.nn.relu):
    """Produce one or more skip connection layers

    :param inputs: The sub-graph input
    :param wsz_all: The number of units
    :param n: How many layers of gating
    :return: graph output
    """
    for i in range(n):
        with tf.variable_scope("skip-%d" % i):
            W_p = tf.get_variable("W_p", [wsz_all, wsz_all])
            b_p = tf.get_variable("B_p", [1, wsz_all], initializer=tf.constant_initializer(0.0))
            proj = activation_fn(tf.matmul(inputs, W_p) + b_p, "skip_activation")

        inputs = inputs + proj
    return inputs


def highway_conns(inputs, wsz_all, n):
    """Produce one or more highway connection layers

    :param inputs: The sub-graph input
    :param wsz_all: The number of units
    :param n: How many layers of gating
    :return: graph output
    """
    for i in range(n):
        with tf.variable_scope("highway-%d" % i):
            W_p = tf.get_variable("W_p", [wsz_all, wsz_all])
            b_p = tf.get_variable("B_p", [1, wsz_all], initializer=tf.constant_initializer(0.0))
            proj = tf.nn.relu(tf.matmul(inputs, W_p) + b_p, "relu-proj")

            W_t = tf.get_variable("W_t", [wsz_all, wsz_all])
            b_t = tf.get_variable("B_t", [1, wsz_all], initializer=tf.constant_initializer(-2.0))
            transform = tf.nn.sigmoid(tf.matmul(inputs, W_t) + b_t, "sigmoid-transform")

        inputs = tf.multiply(transform, proj) + tf.multiply(inputs, 1 - transform)
    return inputs


def parallel_conv(input_, filtsz, dsz, motsz, activation_fn=tf.nn.relu):
    """Do parallel convolutions with multiple filter widths and max-over-time pooling.

    :param input_: The inputs in the shape [B, T, H].
    :param filtsz: The list of filter widths to use.
    :param dsz: The depths of the input (H).
    :param motsz: The number of conv filters to use (can be an int or a list to allow for various sized filters)
    :param activation_fn: The activation function to use (`default=tf.nn.relu`)
    :Keyword Arguments:
    * *activation_fn* -- (``callable``) The activation function to apply after the convolution and bias add
    """
    if not isinstance(motsz, list):
        motsz = [motsz] * len(filtsz)
    DUMMY_AXIS = 1
    TIME_AXIS = 2
    FEATURE_AXIS = 3
    expanded = tf.expand_dims(input_, DUMMY_AXIS)
    mots = []
    for fsz, cmotsz in zip(filtsz, motsz):
        with tf.variable_scope('cmot-%s' % fsz):
            kernel_shape = [1, fsz, dsz, cmotsz]
            W = tf.get_variable('W', kernel_shape)
            b = tf.get_variable(
                'b', [cmotsz],
                initializer=tf.constant_initializer(0.0)
            )
            conv = tf.nn.conv2d(
                expanded, W,
                strides=[1, 1, 1, 1],
                padding="SAME", name="CONV"
            )
            activation = activation_fn(tf.nn.bias_add(conv, b), 'activation')
            mot = tf.reduce_max(activation, [TIME_AXIS], keepdims=True)
            mots.append(mot)
    motsz_all = sum(motsz)
    combine = tf.reshape(tf.concat(values=mots, axis=FEATURE_AXIS), [-1, motsz_all])
    return combine, motsz_all


def time_distributed_projection(x, name, filters, w_init=None, b_init=tf.constant_initializer(0)):
    """Low-order projection (embedding) by flattening the batch and time dims and matmul

    :param x: The input tensor
    :param name: The name for this scope
    :param filters: The number of feature maps out
    :param w_init: An optional weight initializer
    :param b_init: An optional bias initializer
    :return:
    """
    with tf.variable_scope(name):
        shp = get_shape_as_list(x)
        nx = shp[-1]
        w = tf.get_variable("W", [nx, filters], initializer=w_init)
        b = tf.get_variable("b", [filters], initializer=b_init)
        collapse = tf.reshape(x, [-1, nx])
        c = tf.matmul(collapse, w)+b
        c = tf.reshape(c, shp[:-1] + [filters])
        return c


def gelu(x):
    return 0.5*x*(1+tf.tanh(math.sqrt(2/math.pi)*(x+0.044715*tf.pow(x, 3))))


def swish(x):
    return x*tf.nn.sigmoid(x)


def tf_activation(name):
    if name == 'softmax':
        return tf.nn.softmax
    if name == 'tanh':
        return tf.nn.tanh
    if name == 'sigmoid':
        return tf.nn.sigmoid
    if name == 'gelu':
        return gelu
    if name == 'swish':
        return swish
    if name == 'ident':
        return tf.identity
    if name == 'leaky_relu':
        return tf.nn.leaky_relu
    return tf.nn.relu


def char_word_conv_embeddings(char_vec, filtsz, char_dsz, nfeats, activation_fn=tf.nn.tanh, gating=skip_conns, num_gates=1):
    """This wrapper takes in a character vector as input and performs parallel convolutions on it, followed by a
    pooling operation and optional residual or highway connections

    :param char_vec: The vector input
    :param filtsz: A list or scalar containing filter sizes for each parallel filter
    :param char_dsz: The character dimension size
    :param nfeats: A list or scalar of the number of pooling units for each filter operation
    :param activation_fn: A function for activation (`tf.nn.tanh` etc)
    :param gating: A gating function to apply to the output
    :param num_gates: The number of gates to apply
    :return: The embedding output, the full number of units
    """
    combine, wsz_all = parallel_conv(char_vec, filtsz, char_dsz, nfeats, activation_fn)
    joined = gating(combine, wsz_all, num_gates)
    return joined, wsz_all


def pool_chars(x_char, Wch, ce0, char_dsz, nfeat_factor=None, 
               cfiltsz=[3], max_feat=200, gating='skip',
               num_gates=1, activation='tanh', wsz=30):
    """Take in a tensor of characters (B x maxs x maxw) and do character convolution

    :param x_char: TF tensor for input characters, (B x maxs x maxw)
    :param Wch: A character embeddings matrix
    :param ce0: A control dependency for the embeddings that keeps the <PAD> value 0
    :param char_dsz: The character embedding dsz
    :param kwargs:

    :Keyword Arguments:
    * *cfiltsz* -- (``list``) A list of filters sizes, or a list of tuples of (filter size, num filts)
    * *nfeat_factor* -- (``int``) A factor to be multiplied to filter size to decide number of hidden units
    * *max_feat* -- (``int``) The maximum number of hidden units per filter
    * *gating* -- (``str``) `skip` or `highway` supported, yielding residual conn or highway, respectively
    * *num_gates* -- (``int``) How many gating functions to apply
    * *activation* -- (``str``) A string name of an activation, (e.g. `tanh`)
    :return: The character compositional embedding and the number of hidden units as a tuple

    """
    if is_sequence(cfiltsz[0]):
        filtsz = [filter_and_size[0] for filter_and_size in cfiltsz]
        nfeats = [filter_and_size[1] for filter_and_size in cfiltsz]

    elif nfeat_factor:
        max_feat = max_feat
        filtsz = cfiltsz
        nfeats = [min(nfeat_factor * fsz, max_feat) for fsz in filtsz]
    else:
        filtsz = cfiltsz
        nfeats = wsz
    mxlen = tf.shape(x_char)[1]

    gating_fn = highway_conns if gating.startswith('highway') else skip_conns

    with tf.variable_scope("Chars2Word"):
        with tf.control_dependencies([ce0]):
            mxwlen = tf.shape(x_char)[-1]
            char_bt_x_w = tf.reshape(x_char, [-1, mxwlen])
            cembed = tf.nn.embedding_lookup(Wch, char_bt_x_w, name="embeddings")
            cmot, num_filts = char_word_conv_embeddings(cembed, filtsz, char_dsz, nfeats,
                                                        activation_fn=tf_activation(activation),
                                                        gating=gating_fn,
                                                        num_gates=num_gates)
            word_char = tf.reshape(cmot, [-1, mxlen, num_filts])

    return word_char, num_filts


def embed(x, vsz, dsz, initializer, finetune=True, scope="LUT"):
    """Perform a lookup table operation while freezing the PAD vector.  Use the initializer to set the weights

    :param x: The input to this operation
    :param vsz: The size of the input vocabulary
    :param dsz: The output size or embedding dimension
    :param initializer: An operation to initialize the weights
    :param finetune: Should the weights be fine-tuned during training or held constant?
    :param scope: A string scoping this operation
    :return: The sub-graph end
    """
    with tf.variable_scope(scope):
        W = tf.get_variable("W",
                            initializer=initializer,
                            shape=[vsz, dsz], trainable=finetune)
        e0 = tf.scatter_update(W, tf.constant(0, dtype=tf.int32, shape=[1]), tf.zeros(shape=[1, dsz]))
        with tf.control_dependencies([e0]):
            word_embeddings = tf.nn.embedding_lookup(W, x)

    return word_embeddings


def get_shape_as_list(x):
    """
    This function makes sure we get a number whenever possible, and otherwise, gives us back
    a graph operation, but in both cases, presents as a list.  This makes it suitable for a
    bunch of different operations within TF, and hides away some details that we really dont care about, but are
    a PITA to get right...

    Borrowed from Alec Radford:
    https://github.com/openai/finetune-transformer-lm/blob/master/utils.py#L38
    """
    ps = x.get_shape().as_list()
    ts = tf.shape(x)
    return [ts[i] if ps[i] is None else ps[i] for i in range(len(ps))]


def layer_norm(input, name, axis=[-1]):

    def _norm(x, g=None, b=None, e=1e-5, axis=[1]):
        u = tf.reduce_mean(x, axis=axis, keepdims=True)
        s = tf.reduce_mean(tf.square(x-u), axis=axis, keepdims=True)
        x = (x - u) * tf.rsqrt(s + e)
        if g is not None and b is not None:
            x = x*g + b
        return x

    with tf.variable_scope(name):
        n_state = input.get_shape().as_list()[-1]
        gv = tf.get_variable("g", [n_state], initializer=tf.constant_initializer(1))
        bv = tf.get_variable("b", [n_state], initializer=tf.constant_initializer(0))
        return _norm(input, gv, bv, axis=axis)<|MERGE_RESOLUTION|>--- conflicted
+++ resolved
@@ -370,7 +370,6 @@
     )
 
 
-<<<<<<< HEAD
 def create_session():
     """This function protects against TF allocating all the memory
 
@@ -386,7 +385,7 @@
     config = tf.ConfigProto()
     config.gpu_options.allow_growth = True
     return tf.Session(config=config)
-=======
+
 def reload_lower_layers(sess, checkpoint):
     """
     Get the intersection of all non-output layers and declared vars in this graph and restore them
@@ -405,8 +404,7 @@
     saver = tf.train.Saver(g)
     saver.restore(sess, latest)
 
->>>>>>> d3ea5fe8
-
+    
 # # This function should never be used for decoding.  It exists only so that the training model can greedily decode
 def show_examples_tf(model, es, rlut1, rlut2, vocab, mxlen, sample, prob_clip, max_examples, reverse):
     si = np.random.randint(0, len(es))
