import tensorflow as tf
import numpy as np
from tensorflow.python.layers import core as layers_core
from baseline.utils import lookup_sentence, beam_multinomial
import os


def _find_files_by_type(model_file, filetype):
    """Find all files by type, removing suffix

    we rely on the fact that vocab files end in .vocab.

    :return: the file names without the filetype.
    """
    matching_files = []

    filetype_ending = "." + filetype
    basepath = get_basepath_or_cwd(model_file)

    for filename in os.listdir(basepath):
        if filename.endswith(filetype_ending):
            filename_without_ending = filename[:-len(filetype_ending)]
            matching_files.append(os.path.join(basepath, filename_without_ending))

    if not matching_files:
        raise ValueError("no vocab files found in directory %s. \
Please specify the model as path-like. e.g. /data/model/model-name-1234" % basepath)

    return matching_files

def get_basepath_or_cwd(model_file):
    """
    inspects the model_file variable for a directory name.

    if no directory is found, returns current working dir.
    """
    basepath = os.path.dirname(model_file)
    if not os.path.isdir(basepath):
        basepath = os.getcwd()

    return basepath


def get_vocab_file_suffixes(model_file):

    """Because our operations assume knowledge of the model name, we
    only need to return the suffix appended onto the end of the model
    name in the file.

    we make the assumption that a suffix is denoted with a hyphen.

    e.g.  a vocab file name = tagger-model-tf-30803-word.vocab
          would return ['word']

    :param model_file: the nonspecific path to the model. this could be
                /data/model/<model_name>. we need to remove the model name.
    :return:
    """
    filenames = _find_files_by_type(model_file, 'vocab')
<<<<<<< HEAD
    model_name = model_file.split('/')[-1]

    # the length of the name plus 1 for the hyphen separating the suffix.
    return [x[len(model_name)+1:] for x in filenames if x.startswith(model_name)]
=======
    # mmodel_file can be path like or a string for just the model name.
    name_parts = model_file.split('/')
    model_name = name_parts[-1]
    # the length of the name plus 1 for the hyphen separating the suffix.
    return [x.split('/')[-1][len(model_name)+1:] for x in filenames]
>>>>>>> f143c740


def optimizer(loss_fn, **kwargs):

    global_step = tf.Variable(0, trainable=False)
    clip = kwargs.get('clip', None)
    mom = kwargs.get('mom', 0.9)
    optim = kwargs.get('optim', 'sgd')
    eta = kwargs.get('eta', kwargs.get('lr', 0.01))
    decay_type = kwargs.get('decay_type', None)
    decay_fn = None

    if decay_type == 'piecewise':
        boundaries = kwargs.get('bounds', None)
        decay_values = kwargs.get('decay_values', None)
        decay_fn = lambda lr, global_step: tf.train.piecewise_constant(global_step, boundaries, decay_values)

    elif decay_type == 'staircase':
        at_step = int(kwargs.get('bounds', 16000))
        decay_rate = float(kwargs.get('decay_rate', 0.5))
        decay_fn = lambda lr, global_step: tf.train.exponential_decay(lr, global_step, at_step, decay_rate, staircase=True)

    elif decay_type == 'invtime':
        decay_rate = float(kwargs.get('decay_rate', 0.05))
        at_step = int(kwargs.get('bounds', 16000))
        decay_fn = lambda lr, global_step: tf.train.inverse_time_decay(lr, global_step, at_step, decay_rate, staircase=False)

    # warm restarts in master, not in 1.5 yet
    #elif decay_type == 'sgdr':
    #    at_step = kwargs.get('bounds', 1000)
    #    decay_fn = lambda lr, global_step: tf.train.cosine_decay_restarts(lr, global_step, first_decay_steps=at_step)

    elif decay_type == 'cosine':
        at_step = kwargs.get('bounds', 1000)
        decay_fn = lambda lr, global_step: tf.train.cosine_decay(lr, global_step, at_step)

    elif decay_type == 'lincos':
        at_step = kwargs.get('bounds', 1000)
        decay_fn = lambda lr, global_step: tf.train.linear_cosine_decay(lr, global_step, at_step)

    elif decay_type == 'zaremba':
        boundaries = kwargs.get('bounds', None)
        decay_rate = float(kwargs.get('decay_rate', None))
        values = [eta/(decay_rate**i) for i in range(len(boundaries)+1)]
        print('Learning rate schedule:')
        print('B', len(boundaries), boundaries)
        print('V', len(values), values)
        decay_fn = lambda lr, global_step: tf.train.piecewise_constant(global_step, boundaries, values)

    if optim == 'adadelta':
        print('adadelta', eta)
        optz = lambda lr: tf.train.AdadeltaOptimizer(lr, 0.95, 1e-6)
    elif optim == 'adam':
        print('adam', eta)
        optz = lambda lr: tf.train.AdamOptimizer(lr)
    elif mom > 0:
        print('sgd-mom', eta, mom)
        optz = lambda lr: tf.train.MomentumOptimizer(lr, mom)
    else:
        print('sgd')
        optz = lambda lr: tf.train.GradientDescentOptimizer(lr)

    print('clip', clip)
    print('decay', decay_fn)
    return global_step, tf.contrib.layers.optimize_loss(loss_fn, global_step, eta, optz,
                                                        clip_gradients=clip, learning_rate_decay_fn=decay_fn)


def tensor2seq(tensor):
    return tf.unstack(tf.transpose(tensor, perm=[1, 0, 2]))


def seq2tensor(sequence):
    return tf.transpose(tf.stack(sequence), perm=[1, 0, 2])


def dense_layer(output_layer_depth):
    output_layer = layers_core.Dense(output_layer_depth, use_bias=False, dtype=tf.float32, name="dense")
    return output_layer


def lstm_cell(hsz, forget_bias=1.0):
    return tf.contrib.rnn.BasicLSTMCell(hsz, forget_bias=forget_bias, state_is_tuple=True)


def lstm_cell_w_dropout(hsz, pkeep, forget_bias=1.0):
    return tf.contrib.rnn.DropoutWrapper(tf.contrib.rnn.BasicLSTMCell(hsz, forget_bias=forget_bias, state_is_tuple=True), output_keep_prob=pkeep)


def stacked_lstm(hsz, pkeep, nlayers):
    return tf.contrib.rnn.MultiRNNCell([lstm_cell_w_dropout(hsz, pkeep) if i < nlayers - 1 else lstm_cell(hsz) for i in range(nlayers)], state_is_tuple=True)


def stacked_cnn(inputs, hsz, pkeep, nlayers, activation_fn=tf.nn.relu, filts=[5]):
    with tf.variable_scope("StackedCNN"):
        layers = []
        for filt in filts:
            layer = tf.nn.dropout(tf.layers.conv1d(inputs, hsz, filt, activation=activation_fn, padding="same", reuse=False), pkeep)

            for i in range(1, nlayers):
                layer = layer + tf.nn.dropout(tf.layers.conv1d(inputs, hsz, filt, activation=activation_fn, padding="same", reuse=False), pkeep)
            layers += [layer]

        return tf.concat(values=layers, axis=2)


def rnn_cell_w_dropout(hsz, pkeep, rnntype, st=None):
    if st is not None:
        cell = tf.contrib.rnn.BasicLSTMCell(hsz, state_is_tuple=st) if rnntype.endswith('lstm') else tf.contrib.rnn.GRUCell(hsz)
    else:
        cell = tf.contrib.rnn.LSTMCell(hsz) if rnntype.endswith('lstm') else tf.contrib.rnn.GRUCell(hsz)
    return tf.contrib.rnn.DropoutWrapper(cell, output_keep_prob=pkeep)


def multi_rnn_cell_w_dropout(hsz, pkeep, rnntype, num_layers):
    return tf.contrib.rnn.MultiRNNCell([rnn_cell_w_dropout(hsz, pkeep, rnntype) for _ in range(num_layers)], state_is_tuple=True)


# This function should never be used for decoding.  It exists only so that the training model can greedily decode
# It is super slow and doesnt use maintain a beam of hypotheses
def show_examples_tf(model, es, rlut1, rlut2, embed2, mxlen, sample, prob_clip, max_examples, reverse):
    si = np.random.randint(0, len(es))

    batch_dict = es[si]
    src_array = batch_dict['src']
    tgt_array = batch_dict['dst']
    src_len = batch_dict['src_len']

    if max_examples > 0:
        max_examples = min(max_examples, src_array.shape[0])
        src_array = src_array[0:max_examples]
        tgt_array = tgt_array[0:max_examples]
        src_len = src_len[0:max_examples]

    GO = embed2.vocab['<GO>']
    EOS = embed2.vocab['<EOS>']

    for src_len_i, src_i, tgt_i in zip(src_len, src_array, tgt_array):

        print('========================================================================')

        sent = lookup_sentence(rlut1, src_i, reverse=reverse)
        print('[OP] %s' % sent)
        sent = lookup_sentence(rlut2, tgt_i)
        print('[Actual] %s' % sent)
        dst_i = np.zeros((1, mxlen))
        src_i = src_i[np.newaxis,:]
        src_len_i = np.array([src_len_i])
        next_value = GO
        for j in range(mxlen):
            dst_i[0, j] = next_value
            tgt_len_i = np.array([j+1])
            output = model.step({'src': src_i, 'src_len': src_len_i, 'dst': dst_i, 'dst_len': tgt_len_i})[j]
            if sample is False:
                next_value = np.argmax(output)
            else:
                # This is going to zero out low prob. events so they are not
                # sampled from
                next_value = beam_multinomial(prob_clip, output)

            if next_value == EOS:
                break

        sent = lookup_sentence(rlut2, dst_i.squeeze())
        print('Guess: %s' % sent)
        print('------------------------------------------------------------------------')


def skip_conns(inputs, wsz_all, n, activation_fn=tf.nn.relu):
    for i in range(n):
        with tf.variable_scope("skip-%d" % i):
            W_p = tf.get_variable("W_p", [wsz_all, wsz_all])
            b_p = tf.get_variable("B_p", [1, wsz_all], initializer=tf.constant_initializer(0.0))
            proj = activation_fn(tf.matmul(inputs, W_p) + b_p, "skip_activation")

        inputs = inputs + proj
    return inputs


def highway_conns(inputs, wsz_all, n):
    for i in range(n):
        with tf.variable_scope("highway-%d" % i):
            W_p = tf.get_variable("W_p", [wsz_all, wsz_all])
            b_p = tf.get_variable("B_p", [1, wsz_all], initializer=tf.constant_initializer(0.0))
            proj = tf.nn.relu(tf.matmul(inputs, W_p) + b_p, "relu-proj")

            W_t = tf.get_variable("W_t", [wsz_all, wsz_all])
            b_t = tf.get_variable("B_t", [1, wsz_all], initializer=tf.constant_initializer(-2.0))
            transform = tf.nn.sigmoid(tf.matmul(inputs, W_t) + b_t, "sigmoid-transform")

        inputs = tf.multiply(transform, proj) + tf.multiply(inputs, 1 - transform)
    return inputs


def parallel_conv(input_, filtsz, dsz, motsz, activation_fn=tf.nn.relu):
    """Do parallel convolutions with multiple filter widths and max-over-time pooling.

    :param input_: The inputs in the shape [B, T, H].
    :param filtsz: The list of filter widths to use.
    :param dsz: The depths of the input (H).
    :param motsz: The number of conv filters to use (can be an int or a list to allow for various sized filters)

    :Keyword Arguments:
    * *activation_fn* -- (``callable``) The activation function to apply after the convolution and bias add
    """
    if not isinstance(motsz, list):
        motsz = [motsz] * len(filtsz)
    DUMMY_AXIS = 1
    TIME_AXIS = 2
    FEATURE_AXIS = 3
    expanded = tf.expand_dims(input_, DUMMY_AXIS)
    mots = []
    for fsz, cmotsz in zip(filtsz, motsz):
        with tf.variable_scope('cmot-%s' % fsz):
            kernel_shape = [1, fsz, dsz, cmotsz]
            W = tf.get_variable('W', kernel_shape)
            b = tf.get_variable(
                'b', [cmotsz],
                initializer=tf.constant_initializer(0.0)
            )
            conv = tf.nn.conv2d(
                expanded, W,
                strides=[1, 1, 1, 1],
                padding="SAME", name="CONV"
            )
            activation = activation_fn(tf.nn.bias_add(conv, b), 'activation')
            mot = tf.reduce_max(activation, [TIME_AXIS], keep_dims=True)
            mots.append(mot)
    motsz_all = sum(motsz)
    combine = tf.reshape(tf.concat(values=mots, axis=FEATURE_AXIS), [-1, motsz_all])
    return combine


def char_word_conv_embeddings(char_vec, filtsz, char_dsz, wsz, activation_fn=tf.nn.tanh):
    combine = parallel_conv(char_vec, filtsz, char_dsz, wsz, activation_fn)
    wsz_all = wsz * len(filtsz)
    joined = skip_conns(combine, wsz_all, 1)
    return joined


def tf_activation(name):
    if name == "tanh":
            return tf.nn.tanh
    if name == "sigmoid":
        return tf.nn.sigmoid
    return tf.nn.relu


def char_word_conv_embeddings_var_fm(char_vec, filtsz, char_dsz, nfeat_factor, max_feat=200, activation_fn=tf.nn.tanh):
    nfeats = [min(nfeat_factor * fsz, max_feat) for fsz in filtsz]
    wsz_all = sum(nfeats)
    combine = parallel_conv(char_vec, filtsz, char_dsz, nfeats, activation_fn)
    joined = highway_conns(combine, wsz_all, 2)
    return joined


def pool_chars(xch, Wch, ce0, char_dsz, **kwargs):
    """Take in a tensor of characters (B x maxs x maxw) and do character convolution

    :param xch: TF tensor for input characters, (B x maxs x maxw)
    :param Wch: A character embeddings matrix
    :param ce0: A control dependency for the embeddings that keeps the <PAD> value 0
    :param char_dsz: The character embedding dsz
    :param kwargs:
    :return: The character compositional embedding and the number of hidden units as a tuple
    """
    wsz = kwargs.get('wsz', 30)
    filtsz = kwargs.get('cfiltsz', [3])
    mxlen = int(kwargs.get('maxs', kwargs.get('mxlen', 100)))
    mxwlen = kwargs.get('maxw', kwargs.get('mxwlen', 40))
    activation_type = kwargs.get('activation', 'tanh')
    with tf.variable_scope("Chars2Word"):
        with tf.control_dependencies([ce0]):
            char_bt_x_w = tf.reshape(xch, [-1, mxwlen])
            cembed = tf.nn.embedding_lookup(Wch, char_bt_x_w, name="embeddings")
            cmot = char_word_conv_embeddings(cembed, filtsz, char_dsz, wsz,
                                             activation_fn=tf_activation(activation_type))
            word_char = tf.reshape(cmot, [-1, mxlen, len(filtsz) * wsz])

    return word_char, len(filtsz) * wsz


def shared_char_word(Wch, xch_i, filtsz, char_dsz, wsz, reuse):

    with tf.variable_scope("SharedCharWord", reuse=reuse):
        cembed = tf.nn.embedding_lookup(Wch, xch_i)
        if len(filtsz) == 0 or filtsz[0] == 0:
            return tf.reduce_sum(cembed, [1])
        return char_word_conv_embeddings(cembed, filtsz, char_dsz, wsz)


def shared_char_word_var_fm(Wch, xch_i, filtsz, char_dsz, wsz, reuse):

    with tf.variable_scope("SharedCharWord", reuse=reuse):
        cembed = tf.nn.embedding_lookup(Wch, xch_i)
        if len(filtsz) == 0 or filtsz[0] == 0:
            return tf.reduce_sum(cembed, [1])
        return char_word_conv_embeddings_var_fm(cembed, filtsz, char_dsz, wsz)<|MERGE_RESOLUTION|>--- conflicted
+++ resolved
@@ -57,18 +57,11 @@
     :return:
     """
     filenames = _find_files_by_type(model_file, 'vocab')
-<<<<<<< HEAD
     model_name = model_file.split('/')[-1]
 
     # the length of the name plus 1 for the hyphen separating the suffix.
-    return [x[len(model_name)+1:] for x in filenames if x.startswith(model_name)]
-=======
-    # mmodel_file can be path like or a string for just the model name.
-    name_parts = model_file.split('/')
-    model_name = name_parts[-1]
-    # the length of the name plus 1 for the hyphen separating the suffix.
-    return [x.split('/')[-1][len(model_name)+1:] for x in filenames]
->>>>>>> f143c740
+    return [x[len(model_name)+1:] for x in filenames if x.find(model_name) >= 0]
+
 
 
 def optimizer(loss_fn, **kwargs):
