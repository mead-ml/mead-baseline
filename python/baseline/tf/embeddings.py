import tensorflow as tf
from baseline.tf.tfy import embed, pool_chars
from baseline.utils import write_json
from baseline.embeddings import register_embeddings
import numpy as np


class TensorFlowEmbeddings(object):
    """This provides a base for TensorFlow embeddings sub-graphs

    """
    def __init__(self):
        """Constructor
        """
        pass

    def get_dsz(self):
        """Get the number of output dimension of this operation

        :return:
        """
        pass

    def get_vsz(self):
        """Get the number of words (including <PAD>) in the vocabulary

        :return:
        """
        pass

    def encode(self, x=None):
        """This instantiates the sub-graph for this object and returns the output node

        :return:
        """
        pass

    def save_md(self):
        """Save the meta-data associated with this object, namely the `vsz` and `dsz`

        :return:
        """
        pass

    @classmethod
    def create_placeholder(cls, name):
        """Create a placeholder with name `name`

        :param name: (``str``) The name of the placeholder
        :return: The placeholder
        """
        pass

    @classmethod
    def create(cls, model, name, **kwargs):
        """Instantiate this sub-graph from the generalized representation from `baseline.w2v`

        :param name: The name of the embeddings
        :param model: The `baseline.w2v` model
        :param kwargs:
        :return:
        """
        return cls(name, vsz=model.vsz, dsz=model.dsz, weights=model.weights, **kwargs)


@register_embeddings(name='default')
class LookupTableEmbeddings(TensorFlowEmbeddings):
    """Provide "classic" Lookup-Table based word embeddings

    """

    @classmethod
    def create_placeholder(cls, name):
        return tf.placeholder(tf.int32, [None, None], name=name)

    def __init__(self, name, **kwargs):
        """Create a lookup-table based embedding.

        :param name: The name of the feature/placeholder, and a key for the scope
        :param kwargs:

        :Keyword Arguments: See below
        * *vsz* -- (``int``) this is the vocabulary (input) size of the lookup table
        * *dsz* -- (``int``) the output dimension size of this embedding
        * *finetune* -- (``bool``) (default is `True`) should we allow the sub-graph to learn updated weights
        * *weights* -- (``numpy.ndarray``) Optional `vsz x dsz` weight matrix for initialization
        * *scope* -- (``str``) An optional variable scope, by default it will be `{name}/LUT`
        * *unif* -- (``float``) (defaults to `0.1`) If the weights should be created, what is the random initialization range
        """
        super(LookupTableEmbeddings, self).__init__()
        self.vsz = kwargs.get('vsz')
        self.dsz = kwargs.get('dsz')
        self.finetune = kwargs.get('finetune', True)
        self.name = name
        self.scope = kwargs.get('scope', '{}/LUT'.format(self.name))
        self.weights = kwargs.get('weights')
        if self.weights is None:
            unif = kwargs.get('unif', 0.1)
            self.weights = np.random.uniform(-unif, unif, (self.vsz, self.dsz))

    def encode(self, x=None):
        """Build a simple Lookup Table and set as input `x` if it exists, or `self.x` otherwise.

        :param x: An optional input sub-graph to bind to this operation or use `self.x` if `None`
        :return: The sub-graph output
        """
        if x is None:
            x = LookupTableEmbeddings.create_placeholder(self.name)
        self.x = x

        return embed(x,
                     self.vsz,
                     self.dsz,
                     tf.constant_initializer(self.weights, dtype=tf.float32, verify_shape=True),
                     self.finetune,
                     self.scope)

    def save_md(self, target):
        """Save the metadata associated with this embedding as a JSON file

        :param target: The name of the output file
        :return:
        """
        write_json({'vsz': self.vsz, 'dsz': self.dsz}, target)


@register_embeddings(name='char-conv')
class CharConvEmbeddings(TensorFlowEmbeddings):
    """dos Santos embeddings extended to parallel filters (AKA Kim character-aware neural language model inputs)

    """
    @classmethod
    def create_placeholder(cls, name):
        return tf.placeholder(tf.int32, [None, None, None], name=name)

    def __init__(self, name, **kwargs):
        super(CharConvEmbeddings, self).__init__()
        self.vsz = kwargs.get('vsz')
        self.dsz = kwargs.get('dsz')
        self.finetune = kwargs.get('finetune', True)
        self.name = name
        self.scope = kwargs.get('scope', '{}/CharLUT'.format(self.name))
        self.weights = kwargs.get('weights')
        if self.weights is None:
            unif = kwargs.get('unif', 0.1)
            self.weights = np.random.uniform(-unif, unif, (self.vsz, self.dsz))
        self.params = kwargs
        self.wsz = None
        self.x = None
        if self.weights is None:
            unif = kwargs.get('unif', 0.1)
            self.weights = np.random.uniform(-unif, unif, (self.vsz, self.dsz))

    def save_md(self, target):
        write_json({'vsz': self.get_vsz(), 'dsz': self.get_dsz()}, target)

    def encode(self, x=None):
        if x is None:
            x = CharConvEmbeddings.create_placeholder(self.name)
        self.x = x
        with tf.variable_scope(self.scope):
            Wch = tf.get_variable("Wch",
                                  initializer=tf.constant_initializer(self.weights, dtype=tf.float32, verify_shape=True),
                                  shape=[self.vsz, self.dsz], trainable=True)
            ech0 = tf.scatter_update(Wch, tf.constant(0, dtype=tf.int32, shape=[1]), tf.zeros(shape=[1, self.dsz]))
            char_comp, self.wsz = pool_chars(x, Wch, ech0, self.dsz, **self.params)
            return char_comp

    def get_vsz(self):
        return self.vsz

    # Warning this function is only initialized AFTER encode
    def get_dsz(self):
        return self.wsz
<<<<<<< HEAD


# If the embeddings are listed here, than we need to use PretrainedEmbeddingsModel
# TODO: add/test CBoW to this registry
BASELINE_EMBEDDING_MODELS = {
    'default': LookupTableEmbeddings.create,
    'char-conv': CharConvEmbeddings.create
}


def load_embeddings(filename, name, known_vocab=None, **kwargs):

    embed_type = kwargs.pop('embed_type', 'default')
    create_fn = BASELINE_EMBEDDING_MODELS.get(embed_type)

    if create_fn is not None:
        model = PretrainedEmbeddingsModel(filename,
                                          known_vocab=known_vocab,
                                          unif_weight=kwargs.pop('unif', 0),
                                          keep_unused=kwargs.pop('keep_unused', False),
                                          normalize=kwargs.pop('normalized', False), **kwargs)
        return {'embeddings': create_fn(model, name, **kwargs), 'vocab': model.get_vocab()}
    print('loading user module')
    return load_user_embeddings(filename, name, known_vocab, **kwargs)


def create_embeddings(dsz, name, known_vocab=None, **kwargs):

    embed_type = kwargs.pop('embed_type', 'default')
    create_fn = BASELINE_EMBEDDING_MODELS.get(embed_type)

    if create_fn is not None:
        model = RandomInitVecModel(dsz, known_vocab=known_vocab, unif_weight=kwargs.pop('unif', 0))
        return {'embeddings': create_fn(model, name, **kwargs), 'vocab': model.get_vocab()}

    print('loading user module')
    return create_user_embeddings(dsz, name, known_vocab, **kwargs, embed_type=embed_type)
=======
>>>>>>> affc17a9
<|MERGE_RESOLUTION|>--- conflicted
+++ resolved
@@ -171,44 +171,4 @@
 
     # Warning this function is only initialized AFTER encode
     def get_dsz(self):
-        return self.wsz
-<<<<<<< HEAD
-
-
-# If the embeddings are listed here, than we need to use PretrainedEmbeddingsModel
-# TODO: add/test CBoW to this registry
-BASELINE_EMBEDDING_MODELS = {
-    'default': LookupTableEmbeddings.create,
-    'char-conv': CharConvEmbeddings.create
-}
-
-
-def load_embeddings(filename, name, known_vocab=None, **kwargs):
-
-    embed_type = kwargs.pop('embed_type', 'default')
-    create_fn = BASELINE_EMBEDDING_MODELS.get(embed_type)
-
-    if create_fn is not None:
-        model = PretrainedEmbeddingsModel(filename,
-                                          known_vocab=known_vocab,
-                                          unif_weight=kwargs.pop('unif', 0),
-                                          keep_unused=kwargs.pop('keep_unused', False),
-                                          normalize=kwargs.pop('normalized', False), **kwargs)
-        return {'embeddings': create_fn(model, name, **kwargs), 'vocab': model.get_vocab()}
-    print('loading user module')
-    return load_user_embeddings(filename, name, known_vocab, **kwargs)
-
-
-def create_embeddings(dsz, name, known_vocab=None, **kwargs):
-
-    embed_type = kwargs.pop('embed_type', 'default')
-    create_fn = BASELINE_EMBEDDING_MODELS.get(embed_type)
-
-    if create_fn is not None:
-        model = RandomInitVecModel(dsz, known_vocab=known_vocab, unif_weight=kwargs.pop('unif', 0))
-        return {'embeddings': create_fn(model, name, **kwargs), 'vocab': model.get_vocab()}
-
-    print('loading user module')
-    return create_user_embeddings(dsz, name, known_vocab, **kwargs, embed_type=embed_type)
-=======
->>>>>>> affc17a9
+        return self.wsz