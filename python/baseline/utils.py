import six

import os
import sys
import json
import hashlib
import logging
import zipfile
import platform
import importlib
<<<<<<< HEAD
from collections import Mapping
=======
from operator import lt, le, gt, ge
>>>>>>> 11eb123d
from contextlib import contextmanager
from functools import partial, update_wrapper, wraps
import numpy as np
import addons
import collections

__all__ = []


def optional_params(func):
    @wraps(func)
    def wrapped(*args, **kwargs):
        if len(args) == 1 and len(kwargs) == 0 and callable(args[0]):
            return func(args[0])
        return lambda x: func(x, *args, **kwargs)
    return wrapped


def parameterize(func):
    @wraps(func)
    def decorator(*args, **kwargs):
        return lambda x: func(x, *args, **kwargs)
    return decorator


@parameterize
def export(obj, all_list=None):
    """Add a function or class to the __all__.

    When exporting something with out using as a decorator do it like so:
        `func = exporter(func)`
    """
    all_list.append(obj.__name__)
    return obj


exporter = export(__all__)


@exporter
class Offsets:
    """Support pre 3.4"""
    PAD, GO, EOS, UNK, OFFSET = range(0, 5)
    VALUES = ["<PAD>", "<GO>", "<EOS>", "<UNK>"]


@exporter
def register(cls, registry, name=None, error=''):
    if name is None:
        name = cls.__name__
    if name in registry:
        raise Exception('Error: attempt to re-define previously registered {} {} (old: {}, new: {})'.format(error, name, registry[name], cls))
    if hasattr(cls, 'create'):
        registry[name] = cls.create
    else:
        registry[name] = cls
    return cls


@contextmanager
def redirect(from_stream, to_stream):
    original_from = from_stream.fileno()
    saved_from = os.dup(original_from)
    os.dup2(to_stream.fileno(), original_from)
    try:
        yield
        os.dup2(saved_from, original_from)
    except Exception as e:
        os.dup2(saved_from, original_from)
        raise(e)


@contextmanager
def suppress_output():
    with open(os.devnull, 'w') as devnull, redirect(sys.stdout, devnull), redirect(sys.stderr, devnull):
        yield


class JSONFormatter(logging.Formatter):
    def format(self, record):
        try:
            if isinstance(record.msg, (list, dict)):
                return json.dumps(record.msg)
        except TypeError:
            pass
        return super(JSONFormatter, self).format(record)


@exporter
class Colors(object):
    GREEN = '\033[32;1m'
    RED = '\033[31;1m'
    YELLOW = '\033[33;1m'
    BLACK = '\033[30;1m'
    CYAN = '\033[36;1m'
    RESTORE = '\033[0m'


@exporter
def color(msg, color):
    if platform.system() == 'Windows':
        return msg
    return u"{}{}{}".format(color, msg, Colors.RESTORE)


@exporter
def sequence_mask(lengths, max_len=-1):
    if max_len < 0:
        max_len = np.max(lengths)
    row = np.arange(0, max_len).reshape(1, -1)
    col = np.reshape(lengths, (-1, 1))
    return (row < col).astype(np.uint8)


@exporter
def transition_mask(vocab, span_type, s_idx, e_idx, pad_idx=None):
    """Create a CRF mask.

    Returns a mask with invalid moves as 0 and valid as 1.

    :param vocab: dict, Label vocabulary mapping name to index.
    :param span_type: str, The sequence labeling formalism {IOB, IOB2, BIO, or IOBES}
    :param s_idx: int, What is the index of the GO symbol?
    :param e_idx: int, What is the index of the EOS symbol?
    :param pad_idx: int, What is the index of the PAD symbol?

    Note:
        In this mask the PAD symbol is between the last symbol and EOS, PADS can
        only move to pad and the EOS. Any symbol that can move to an EOS can also
        move to a pad.
    """
    rev_lut = {v: k for k, v in vocab.items()}
    start = rev_lut[s_idx]
    end = rev_lut[e_idx]
    pad = None if pad_idx is None else rev_lut[pad_idx]
    if span_type.upper() == "IOB":
        mask = iob_mask(vocab, start, end, pad)
    if span_type.upper() == "IOB2" or span_type.upper() == "BIO":
        mask = iob2_mask(vocab, start, end, pad)
    if span_type.upper() == "IOBES":
        mask = iobes_mask(vocab, start, end, pad)
    return mask


def iob_mask(vocab, start, end, pad=None):
    small = 0
    mask = np.ones((len(vocab), len(vocab)), dtype=np.float32)
    for from_ in vocab:
        for to in vocab:
            # Can't move to start
            if to is start:
                mask[vocab[to], vocab[from_]] = small
            # Can't move from end
            if from_ is end:
                mask[vocab[to], vocab[from_]] = small
            # Can only move from pad to pad or end
            if from_ is pad:
                if not(to is pad or to is end):
                    mask[vocab[to], vocab[from_]] = small
            elif from_ is start:
                # Can't move from start to a B
                if to.startswith("B-"):
                    mask[vocab[to], vocab[from_]] = small
            else:
                if from_.startswith("B-"):
                    # Can't move from a B to a B of another type
                    if to.startswith("B-"):
                        from_type = from_.split("-")[1]
                        to_type = to.split("-")[1]
                        if from_type != to_type:
                            mask[vocab[to], vocab[from_]] = small
                elif from_.startswith("I-"):
                    # Can't move from an I to a B of another type
                    if to.startswith("B-"):
                        from_type = from_.split("-")[1]
                        to_type = to.split("-")[1]
                        if from_type != to_type:
                            mask[vocab[to], vocab[from_]] = small
                elif from_.startswith("O"):
                    # Can't move from an O to a B
                    if to.startswith("B-"):
                        mask[vocab[to], vocab[from_]] = small
    return mask


def iob2_mask(vocab, start, end, pad=None):
    small = 0
    mask = np.ones((len(vocab), len(vocab)), dtype=np.float32)
    for from_ in vocab:
        for to in vocab:
            # Can't move to start
            if to is start:
                mask[vocab[to], vocab[from_]] = small
            # Can't move from end
            if from_ is end:
                mask[vocab[to], vocab[from_]] = small
            # Can only move from pad to pad or end
            if from_ is pad:
                if not(to is pad or to is end):
                    mask[vocab[to], vocab[from_]] = small
            elif from_ is start:
                # Can't move from start to a I
                if to.startswith("I-"):
                    mask[vocab[to], vocab[from_]] = small
            else:
                if from_.startswith("B-"):
                    # Can't move from a B to an I of a different type
                    if to.startswith("I-"):
                        from_type = from_.split("-")[1]
                        to_type = to.split("-")[1]
                        if from_type != to_type:
                            mask[vocab[to], vocab[from_]] = small
                elif from_.startswith("I-"):
                    # Can't move from an I to an I of another type
                    if to.startswith("I-"):
                        from_type = from_.split("-")[1]
                        to_type = to.split("-")[1]
                        if from_type != to_type:
                            mask[vocab[to], vocab[from_]] = small
                elif from_.startswith("O"):
                    # Can't move from an O to an I
                    if to.startswith("I-"):
                        mask[vocab[to], vocab[from_]] = small
    return(mask)


def iobes_mask(vocab, start, end, pad=None):
    small = 0
    mask = np.ones((len(vocab), len(vocab)), dtype=np.float32)
    for from_ in vocab:
        for to in vocab:
            # Can't move to start
            if to is start:
                mask[vocab[to], vocab[from_]] = small
            # Can't move from end
            if from_ is end:
                mask[vocab[to], vocab[from_]] = small
            # Can only move from pad to pad or to end
            if from_ is pad:
                if not(to is pad or to is end):
                    mask[vocab[to], vocab[from_]] = small
            elif from_ is start:
                # Can't move from start to I or E
                if to.startswith("I-") or to.startswith("E-"):
                    mask[vocab[to], vocab[from_]] = small
            else:
                if from_.startswith("B-"):
                    # Can't move from B to B, S, O, End, or Pad
                    if (
                        to.startswith("B-") or
                        to.startswith("S-") or
                        to.startswith("O") or
                        to is end or
                        to is pad
                    ):
                        mask[vocab[to], vocab[from_]] = small
                    # Can only move to matching I or E
                    elif to.startswith("I-") or to.startswith("E-"):
                        from_type = from_.split("-")[1]
                        to_type = to.split("-")[1]
                        if from_type != to_type:
                            mask[vocab[to], vocab[from_]] = small
                elif from_.startswith("I-"):
                    # Can't move from I to B, S, O, End or Pad
                    if (
                        to.startswith("B-") or
                        to.startswith("S-") or
                        to.startswith("O") or
                        to is end or
                        to is pad
                    ):
                        mask[vocab[to], vocab[from_]] = small
                    # Can only move to matching I or E
                    elif to.startswith("I-") or to.startswith("E-"):
                        from_type = from_.split("-")[1]
                        to_type = to.split("-")[1]
                        if from_type != to_type:
                            mask[vocab[to], vocab[from_]] = small
                elif (
                    from_.startswith("E-") or
                    from_.startswith("I-") or
                    from_.startswith("S-") or
                    from_.startswith("O")
                ):
                    # Can't move from E to I or E
                    # Can't move from I to I or E
                    # Can't move from S to I or E
                    # Can't move from O to I or E
                    if to.startswith("I-") or to.startswith("E-"):
                        mask[vocab[to], vocab[from_]] = small
    return mask


@exporter
def get_version(pkg):
    s = '.'.join(pkg.__version__.split('.')[:2])
    return float(s)

@exporter
def revlut(lut):
    return {v: k for k, v in lut.items()}


@exporter
def str2bool(v):
    if v.lower() in ('yes', 'true', 't', 'y', '1'):
        return True
    elif v.lower() in ('no', 'false', 'f', 'n', '0'):
        return False
    else:
        raise Exception('Boolean value expected.')


@exporter
def lowercase(x):
    return x.lower()

UNREP_EMOTICONS = (
    ':)',
    ':(((',
    ':D',
    '=)',
    ':-)',
    '=(',
    '(=',
    '=[[',
)

@exporter
def web_cleanup(word):
    if word.startswith('http'): return 'URL'
    if word.startswith('@'): return '@@@@'
    if word.startswith('#'): return '####'
    if word == '"': return ','
    if word in UNREP_EMOTICONS: return ';)'
    if word == '<3': return '&lt;3'
    return word


@exporter
def is_sequence(x):
    import collections
    if isinstance(x, six.string_types):
        return False
    return isinstance(x, collections.Sequence)


@exporter
def listify(x):
    """Take a scalar or list and make it a list iff not already a sequence or numpy array

    :param x: The input to convert
    :return: A list
    """
    if is_sequence(x) or isinstance(x, np.ndarray):
        return x
    return [x] if x is not None else []


@exporter
def read_json(filepath, default_value=None, strict=False):
    """Read a JSON file in.  If no file is found and default value is set, return that instead.  Otherwise error

    :param filepath: str, A file to load
    :param default_value: If the file doesn't exist, return return this. Defaults to an empty dict.
    :param strict: bool, If true raise an error on file not found.

    :return: dict, The read JSON object
    """
    if not os.path.exists(filepath):
        if strict:
            raise IOError('No file {} found'.format(filepath))
        return default_value if default_value is not None else {}
    with open(filepath) as f:
        return json.load(f)


@exporter
def read_yaml(filepath, default_value=None, strict=False):
    """Read a JSON file in.  If no file is found and default value is set, return that instead.  Otherwise error

    :param filepath: str, A file to load
    :param default_value: If the file doesn't exist, return return this. Defaults to an empty dict.
    :param strict: bool, If true raise an error on file not found.

    :return: dict, The read yaml object
    """
    if not os.path.exists(filepath):
        if strict:
            raise IOError('No file {} found'.format(filepath))
        return default_value if default_value is not None else {}
    with open(filepath) as f:
        import yaml
        return yaml.load(f)


@exporter
def read_config_file(config_file):
    """Read a config file. This method optionally supports YAML, if the dependency was already installed.  O.W. JSON plz

    :param config_file: (``str``) A path to a config file which should be a JSON file, or YAML if pyyaml is installed
    :return: (``dict``) An object
    """
    if config_file.endswith('.yml'):
        return read_yaml(config_file, strict=True)
    return read_json(config_file, strict=True)


@exporter
def read_config_stream(config_stream):
    """Read a config stream.  This may be a path to a YAML or JSON file, or it may be a str containing JSON or the name
    of an env variable, or even a JSON object directly

    :param config_stream:
    :return:
    """
    if isinstance(config_stream, (dict, list)) or config_stream is None:
        return config_stream
    if os.path.exists(config_stream) and os.path.isfile(config_stream):
        return read_config_file(config_stream)
    config = config_stream
    if config_stream.startswith("$"):
        print('Reading config from {}'.format(config_stream))
        config = os.getenv(config_stream[1:])
    return json.loads(config)


def write_sentence_conll(handle, sentence, gold, txt, idx2label):

    if len(txt) != len(sentence):
        txt = txt[:len(sentence)]

    try:
        for word, truth, guess in zip(txt, gold, sentence):
            handle.write('%s %s %s\n' % (word['text'], idx2label[truth], idx2label[guess]))
        handle.write('\n')
    except:
        print('ERROR: Failed to write lines... closing file')
        handle.close()


@exporter
def write_json(content, filepath):
    with open(filepath, "w") as f:
        json.dump(content, f, indent=True)


@exporter
def ls_props(thing):
    """List all of the properties on some object

    :param thing: Some object
    :return: The list of properties
    """
    return [x for x in dir(thing) if isinstance(getattr(type(thing), x, None), property)]


@exporter
def import_user_module(module_name):
    """Load a module that is in the python path

    :param model_name: (``str``) - the name of the module
    :return:
    """
    sys.path.append(os.path.dirname(os.path.realpath(addons.__file__)))
    mod = importlib.import_module(module_name)
    return mod


@exporter
def get_model_file(task, platform, basedir=None):
    """Model name file helper to abstract different DL platforms (FWs)

    :param dictionary:
    :param task:
    :param platform:
    :return:
    """
    basedir = './' if basedir is None else basedir
    base = '{}/{}-model'.format(basedir, task)
    rid = os.getpid()
    if platform.startswith('pyt'):
        name = '%s-%d.pyt' % (base, rid)
    else:
        name = '%s-%s-%d' % (base, platform, rid)
    print('model file [%s]' % name)
    return name


@exporter
def lookup_sentence(rlut, seq, reverse=False, padchar=''):
    """Lookup a sentence by id and return words

    :param rlut: an index -> word lookup table
    :param seq: A temporal sequence
    :param reverse: (``bool``) Should reverse?
    :param padchar: What padding character to use when replacing with words
    :return:
    """
    s = seq[::-1] if reverse else seq
    return (' '.join([rlut[idx] if rlut[idx] != '<PAD>' else padchar for idx in s])).strip()


@exporter
def topk(k, probs):
    """Get a sparse index (dictionary of top values).

    Note:
        mutates input for efficiency
    """
    # This would be better:
    # idx = (-probs).argsort()[:k]
    lut = {}
    i = 0

    while i < k:
        idx = np.argmax(probs)
        lut[idx] = probs[idx]
        probs[idx] = -1e9
        i += 1
    return lut


@exporter
def beam_multinomial(k, probs):
    """Prune all elements in a large probability distribution below the top K.
    
    Renormalize the distribution with only top K, and then sample n times out of that.
    """

    tops = topk(k, probs)
    i = 0
    n = len(tops.keys())
    ary = np.zeros((n))
    idx = []
    for abs_idx, v in tops.items():
        ary[i] = v
        idx.append(abs_idx)
        i += 1

    ary /= np.sum(ary)
    sample_idx = np.argmax(np.random.multinomial(1, ary))
    return idx[sample_idx]


@exporter
def fill_y(nc, yidx):
    """Convert a `B` sparse array to a dense one, to expand labels 
    
    :param nc: (``int``) The number of labels
    :param yidx: The sparse array of the labels
    :return: A dense array
    """
    xidx = np.arange(0, yidx.shape[0], 1)
    dense = np.zeros((yidx.shape[0], nc), dtype=int)
    dense[xidx, yidx] = 1
    return dense


@exporter
def convert_iob_to_bio(ifile, ofile):
    """Convert from IOB to BIO (IOB2)

    This code is copied from Xuezhe Ma (though I added comments)
    https://github.com/XuezheMax/NeuroNLP2/issues/9

    :param ifile: Original IOB format CONLL file
    :param ofile: BIO/IOB2 format
    """
    with open(ifile, 'r') as reader, open(ofile, 'w') as writer:
        prev = 'O'
        for line in reader:
            line = line.strip()
            if len(line) == 0:
                prev = 'O'
                writer.write('\n')
                continue

            tokens = line.split()
            # print tokens
            label = tokens[-1]
            # If this label is B or I and not equal to the previous
            if label != 'O' and label != prev:
                # If the last was O, it has to be a B
                if prev == 'O':
                    label = 'B-' + label[2:]
                # Otherwise if the tags are different, it also has to be a B
                elif label[2:] != prev[2:]:
                    label = 'B-' + label[2:]

            writer.write(' '.join(tokens[:-1]) + ' ' + label + '\n')
            prev = tokens[-1]


@exporter
def convert_bio_to_iobes(ifile, ofile):

    with open(ifile, 'r') as reader, open(ofile, 'w') as writer:
        lines = [line.strip() for line in reader]
        for i, line in enumerate(lines):

            tokens = line.split()
            if len(tokens) == 0:
                writer.write('\n')
                continue

            label = tokens[-1]

            if i + 1 != len(lines):
                next_tokens = lines[i+1].split()
                if len(next_tokens) > 1:
                     next_tag = next_tokens[-1]
                else:
                    next_tag = None

            # Nothing to do for label == 'O'
            if label == 'O':
                updated_label = label

            # It could be S
            elif label[0] == 'B':
                if next_tag and next_tag[0] == 'I' and next_tag[2:] == label[2:]:
                    updated_label = label
                else:
                    updated_label = label.replace('B-', 'S-')

            elif label[0] == 'I':
                if next_tag and next_tag[0] == 'I':
                    updated_label = label
                else:
                    updated_label = label.replace('I-', 'E-')
            else:
                raise Exception('Invalid IOBES format!')

            writer.write(' '.join(tokens[:-1]) + ' ' + updated_label + '\n')
            prev = tokens[-1]


@exporter
def to_spans(sequence, lut, span_type, verbose=False):
    """Turn a sequence of IOB chunks into single tokens."""

    if span_type == 'iobes':
        return to_spans_iobes(sequence, lut, verbose)

    strict_iob2 = (span_type == 'iob2') or (span_type == 'bio')
    iobtype = 2 if strict_iob2 else 1
    chunks = []
    current = None

    for i, y in enumerate(sequence):
        label = lut[y]

        #if label.startswith('B-'):
        if not label.startswith('I-') and not label == 'O':
            if current is not None:
                chunks.append('@'.join(current))
            current = [label.replace('B-', ''), '%d' % i ]

        elif label.startswith('I-'):

            if current is not None:
                base = label.replace('I-', '')
                if base == current[0]:
                    current.append('%d' % i)
                else:
                    chunks.append('@'.join(current))
                    if iobtype == 2 and verbose:
                        print('Warning, type=IOB2, unexpected format ([%s] follows other tag type [%s] @ %d)' % (label, current[0], i))

                    current = [base, '%d' % i]

            else:
                current = [label.replace('I-', ''), '%d' % i]
                if iobtype == 2 and verbose:
                    print('Warning, unexpected format (I before B @ %d) %s' % (i, label))
        else:
            if current is not None:
                chunks.append('@'.join(current))
            current = None

    if current is not None:
        chunks.append('@'.join(current))

    return set(chunks)


def to_spans_iobes(sequence, lut, verbose=False):
    chunks = []
    current = None

    for i, y in enumerate(sequence):
        label = lut[y]

        # This indicates a multi-word chunk start
        if label.startswith('B-'):

            # Flush existing chunk
            if current is not None:
                chunks.append('@'.join(current))
            # Create a new chunk
            current = [label.replace('B-', ''), '%d' % i]

        # This indicates a single word chunk
        elif label.startswith('S-'):

            # Flush existing chunk, and since this is self-contained, we will clear current
            if current is not None:
                chunks.append('@'.join(current))
                current = None

            base = label.replace('S-', '')
            # Write this right into the chunks since self-contained
            chunks.append('@'.join([base, '%d' % i]))

        # Indicates we are inside of a chunk already
        elif label.startswith('I-'):

            # This should always be the case!
            if current is not None:
                base = label.replace('I-', '')
                if base == current[0]:
                    current.append('%d' % i)
                else:
                    chunks.append('@'.join(current))
                    if verbose:
                        print('Warning: I without matching previous B/I @ %d' % i)
                    current = [base, '%d' % i]

            else:
                if verbose:
                    print('Warning: I without a previous chunk @ %d' % i)
                current = [label.replace('I-', ''), '%d' % i]

        # We are at the end of a chunk, so flush current
        elif label.startswith('E-'):

            # Flush current chunk
            if current is not None:
                base = label.replace('E-', '')
                if base == current[0]:
                    current.append('%d' % i)
                    chunks.append('@'.join(current))
                    current = None
                else:
                    chunks.append('@'.join(current))
                    if verbose:
                        print('Warning: E doesnt agree with previous B/I type!')
                    current = [base, '%d' % i]
                    chunks.append('@'.join(current))
                    current = None

            # This should never happen
            else:
                current = [label.replace('E-', ''), '%d' % i]
                if verbose:
                    print('Warning, E without previous chunk! @ %d' % i)
                chunks.append('@'.join(current))
                current = None
        # Outside
        else:
            if current is not None:
                chunks.append('@'.join(current))
            current = None

    # If something is left, flush
    if current is not None:
        chunks.append('@'.join(current))

    return set(chunks)


@exporter
def f_score(overlap_count, gold_count, guess_count, f=1):
    beta_sq = f*f
    if guess_count == 0: return 0.0
    precision = overlap_count / float(guess_count)
    recall = overlap_count / float(gold_count)
    if precision == 0.0 or recall == 0.0:
        return 0.0
    f = (1. + beta_sq) * (precision * recall) / (beta_sq * precision + recall)
    return f


@exporter
def unzip_model(path):
    """If the path for a model file is a zip file, unzip it in /tmp and return the unzipped path"""
    if path.endswith("zip"):
        with open(path, 'rb') as f:
            sha1 = hashlib.sha1(f.read()).hexdigest()
        temp_dir = os.path.join("/tmp/", sha1)
        if not os.path.exists(temp_dir):
            print("unzipping model")
            with zipfile.ZipFile(path, "r") as zip_ref:
                zip_ref.extractall(temp_dir)
        if len(os.listdir(temp_dir)) == 1:  # a directory was zipped v files
            temp_dir = os.path.join(temp_dir, os.listdir(temp_dir)[0])
        path = os.path.join(temp_dir, [x[:-6] for x in os.listdir(temp_dir) if 'index' in x][0])
    return path


@exporter
def save_vectorizers(basedir, vectorizers, name='vectorizers'):
    import pickle
    save_md_file = '{}/{}-{}.pkl'.format(basedir, name, os.getpid())
    with open(save_md_file, 'wb') as f:
        pickle.dump(vectorizers, f)


@exporter
def save_vocabs(basedir, embeds_or_vocabs, name='vocabs'):
    for k, embeds_or_vocabs in embeds_or_vocabs.items():
        save_md = '{}/{}-{}-{}.json'.format(basedir, name, k, os.getpid())
        # Its a vocab
        if isinstance(embeds_or_vocabs, collections.Mapping):
            write_json(embeds_or_vocabs, save_md)
        # Type is embeds
        else:
            write_json(embeds_or_vocabs.vocab, save_md)


@exporter
def load_vocabs(directory):
    vocab_fnames = find_files_with_prefix(directory, 'vocabs')
    vocabs = {}
    for f in vocab_fnames:
        print(f)
        k = f.split('-')[-2]
        vocab = read_json(f)
        vocabs[k] = vocab
    return vocabs


@exporter
def load_vectorizers(directory):
    import pickle
    vectorizers_fname = find_files_with_prefix(directory, 'vectorizers')[0]
    with open(vectorizers_fname, "rb") as f:
        vectorizers = pickle.load(f)
    return vectorizers


@exporter
def unzip_files(zip_path):
    with open(zip_path, 'rb') as f:
        sha1 = hashlib.sha1(f.read()).hexdigest()
        temp_dir = os.path.join("/tmp/", sha1)
        if not os.path.exists(temp_dir):
            print("unzipping model")
            with zipfile.ZipFile(zip_path, "r") as zip_ref:
                zip_ref.extractall(temp_dir)
        if len(os.listdir(temp_dir)) == 1:  # a directory was zipped v files
            temp_dir = os.path.join(temp_dir, os.listdir(temp_dir)[0])
    return temp_dir


@exporter
def find_model_basename(directory):
    path = os.path.join(directory, [x for x in os.listdir(directory) if 'model' in x and '-md' not in x][0])
    print(path)
    path = path.split('.')[:-1]
    return '.'.join(path)


@exporter
def find_files_with_prefix(directory, prefix):
    return [os.path.join(directory, x) for x in os.listdir(directory) if x.startswith(prefix)]


@exporter
def zip_files(basedir):
    pid = str(os.getpid())
    tgt_zip_base = os.path.abspath(basedir)
    model_files = [x for x in os.listdir(basedir) if x.find(pid) >= 0 and os.path.isfile(os.path.join(basedir, x))]
    z = zipfile.ZipFile("{}-{}.zip".format(tgt_zip_base, pid), "w")
    for f in model_files:
        f = os.path.join(basedir, f)
        z.write(f)
        os.remove(f)
    z.close()


@exporter
def zip_model(path):
    """zips the model files"""
    print("zipping model files")
    model_files = [x for x in os.listdir(".") if path[2:] in x]
    z = zipfile.ZipFile("{}.zip".format(path), "w")
    for f in model_files:
        z.write(f)
        os.remove(f)
    z.close()


@exporter
def verbose_output(verbose, confusion_matrix):
    if verbose is None:
        return
    do_print = bool(verbose.get("console", False))
    outfile = verbose.get("file", None)
    if do_print:
        print(confusion_matrix)
    if outfile is not None:
        confusion_matrix.save(outfile)


@exporter
def get_env_gpus():
    return os.getenv('CUDA_VISIBLE_DEVICES', os.getenv('NV_GPU', '0')).split(',')


LESS_THAN_METRICS = {"avg_loss", "loss", "perplexity", "ppl"}


@exporter
def get_metric_cmp(metric, user_cmp=None, less_than_metrics=LESS_THAN_METRICS):
    if user_cmp is not None:
        return _try_user_cmp(user_cmp)
    if metric in less_than_metrics:
        return lt, six.MAXSIZE
    return gt, 0


def _try_user_cmp(user_cmp):
    user_cmp = user_cmp.lower()
    if user_cmp in {"lt", "less", "less than", "<", "less_than"}:
        return lt, six.MAXSIZE
    if user_cmp in {"le", "lte", "<="}:
        return le, six.MAXSIZE
    if user_cmp in {"ge", "gte", ">="}:
        return ge, 0
    return gt, 0<|MERGE_RESOLUTION|>--- conflicted
+++ resolved
@@ -8,11 +8,9 @@
 import zipfile
 import platform
 import importlib
-<<<<<<< HEAD
+
 from collections import Mapping
-=======
 from operator import lt, le, gt, ge
->>>>>>> 11eb123d
 from contextlib import contextmanager
 from functools import partial, update_wrapper, wraps
 import numpy as np
