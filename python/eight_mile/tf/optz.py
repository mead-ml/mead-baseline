--- conflicted
+++ resolved
@@ -375,16 +375,7 @@
                                                         increment_global_step=True)
 
 
-<<<<<<< HEAD
-    return y, grad_fn
-
-# Warning, sparse update ops dont work on GPU
-# In TF 2 this leads to errors, particularly with SGD w/ Momentum and Adadelta
-# https://github.com/tensorflow/tensorflow/issues/31291
 @export
-=======
-@exporter
->>>>>>> f8931122
 class EagerOptimizer(object):
 
     def __init__(self, loss, optimizer=None, **kwargs):
