--- conflicted
+++ resolved
@@ -38,18 +38,12 @@
         except NotFoundError:
             saver.restore(sess, basename + ".model")
 
-<<<<<<< HEAD
-    def run(self, model_file, embeddings, output_dir, model_version, use_preproc):
-        embeddings_set = mead.utils.read_config_file(embeddings)
-        embeddings_set = mead.utils.index_by_label(embeddings_set)
-=======
     def run(self, model_file, embeddings_set, feature_descs, output_dir, model_version, use_preproc):
         """
         :embeddings_set an object of all embeddings. read from the embeddings json config.
         :feature_descs an object describing the features. typically each key will be a
             dict with keys (type, dsz, vsz)
         """
->>>>>>> 26e65547
         with tf.Graph().as_default():
             config_proto = tf.ConfigProto(allow_soft_placement=True)
             with tf.Session(config=config_proto) as sess:
