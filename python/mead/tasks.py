--- conflicted
+++ resolved
@@ -258,11 +258,7 @@
         :param features: The `features` sub-section of the mead config
         :return: Returns a ``tuple`` comprised of a ``dict`` of (`feature name`, `Embedding`) and an updated vocab
         """
-<<<<<<< HEAD
-        unif = float(self.config_params.get('unif', 0.1))
-=======
         unif = self.config_params.get('unif', 0.1)
->>>>>>> bdc9c6aa
         keep_unused = self.config_params.get('keep_unused', False)
 
         embeddings_map = dict()
