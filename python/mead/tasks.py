--- conflicted
+++ resolved
@@ -792,12 +792,7 @@
         model['batchsz'] = self.config_params['batchsz']
         model['tgt_key'] = self.config_params.get('reader',
                                                   self.config_params.get('loader', {})).get('tgt_key', self.primary_key)
-<<<<<<< HEAD
-        model['src_keys'] = listify(self.config_params.get('reader', self.config_params.get('loader', {})).get('src_keys', list(self.embeddings.keys())))
-=======
         model['src_keys'] = listify(self.config_params.get('reader', list(self.config_params.get('loader', {}).get('src_keys', self.embeddings.keys()))))
->>>>>>> ce5989d7
-
         if self.backend.params is not None:
             for k, v in self.backend.params.items():
                 model[k] = v
