--- conflicted
+++ resolved
@@ -1,16 +1,10 @@
 import os
 import json
-<<<<<<< HEAD
-from baseline.utils import export
-=======
 import hashlib
-import zipfile
 import argparse
 from copy import deepcopy
 from collections import OrderedDict
 from baseline.utils import export, str2bool, read_config_file
-from mead.mime_type import mime_type
->>>>>>> 00d1c2e2
 
 __all__ = []
 exporter = export(__all__)
