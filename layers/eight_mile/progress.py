--- conflicted
+++ resolved
@@ -134,8 +134,6 @@
         self.update(step=0)
         self.print_("")
 
-
-<<<<<<< HEAD
 @register_progress('tqdm')
 class ProgressBarTQDM(Progress):
     """Simple TQDM progress bar
@@ -161,12 +159,4 @@
 
 @export
 def create_progress_bar(steps, name='default', **kwargs):
-    return MEAD_LAYERS_PROGRESS[name](steps, **kwargs)
-=======
-@export
-def create_progress_bar(steps, name='default', **kwargs):
-    return MEAD_LAYERS_PROGRESS[name](steps, **kwargs)
-
-
-
->>>>>>> 4df2c60c
+    return MEAD_LAYERS_PROGRESS[name](steps, **kwargs)